--- conflicted
+++ resolved
@@ -1086,16 +1086,10 @@
 // ('celldimy', 'celldimx'), and the maximum displayable bitmap ('maxbmapy',
 // 'maxbmapx'). If bitmaps are not supported, 'maxbmapy' and 'maxbmapx' will
 // be 0. Any of the geometry arguments may be NULL.
-<<<<<<< HEAD
-void ncplane_pixel_geom(struct ncplane* n, int* restrict pxy, int* restrict pxx,
-                        int* restrict celldimy, int* restrict celldimx,
-                        int* restrict maxbmapy, int* restrict maxbmapx);
-=======
-void ncplane_pixelgeom(struct ncplane* n,
-                       unsigned* restrict pxy, unsigned* restrict pxx,
-                       unsigned* restrict celldimy, unsigned* restrict celldimx,
-                       unsigned* restrict maxbmapy, unsigned* restrict maxbmapx);
->>>>>>> 12e01fdf
+void ncplane_pixel_geom(struct ncplane* n,
+                        unsigned* restrict pxy, unsigned* restrict pxx,
+                        unsigned* restrict celldimy, unsigned* restrict celldimx,
+                        unsigned* restrict maxbmapy, unsigned* restrict maxbmapx);
 
 // provided a coordinate relative to the origin of 'src', map it to the same
 // absolute coordinate relative to the origin of 'dst'. either or both of 'y'
