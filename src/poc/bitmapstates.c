--- conflicted
+++ resolved
@@ -12,11 +12,7 @@
 static int
 wipebitmap(struct notcurses* nc){
   int cellpxy, cellpxx;
-<<<<<<< HEAD
   ncplane_pixel_geom(notcurses_stdplane(nc), NULL, NULL,
-=======
-  ncplane_pixelgeom(notcurses_stdplane(nc), NULL, NULL,
->>>>>>> 13cf662a
                      &cellpxy, &cellpxx, NULL, NULL);
   int pixy = cellpxy * 6;
   int pixx = cellpxx * 6;
