--- conflicted
+++ resolved
@@ -199,19 +199,11 @@
             totalbuf, minbuf, avgbuf, maxbuf);
   }
   if(stats->renders || stats->input_events){
-<<<<<<< HEAD
-    bprefix(stats->raster_bytes, 1, totalbuf, 1),
-    bprefix(stats->raster_bytes ? stats->raster_min_bytes : 0,
-            1, minbuf, 1),
-    bprefix(stats->renders ? stats->raster_bytes / stats->renders : 0, 1, avgbuf, 1);
-    bprefix(stats->raster_max_bytes, 1, maxbuf, 1),
-=======
-    ncbprefix(stats->render_bytes, 1, totalbuf, 1),
-    ncbprefix(stats->render_bytes ? stats->render_min_bytes : 0,
-            1, minbuf, 1),
-    ncbprefix(stats->renders ? stats->render_bytes / stats->renders : 0, 1, avgbuf, 1);
-    ncbprefix(stats->render_max_bytes, 1, maxbuf, 1),
->>>>>>> 12e01fdf
+    ncbprefix(stats->raster_bytes, 1, totalbuf, 1),
+    ncbprefix(stats->raster_bytes ? stats->raster_min_bytes : 0,
+              1, minbuf, 1),
+    ncbprefix(stats->renders ? stats->raster_bytes / stats->renders : 0, 1, avgbuf, 1);
+    ncbprefix(stats->raster_max_bytes, 1, maxbuf, 1),
     fprintf(stderr, "%s%sB (%sB min, %sB avg, %sB max) %"PRIu64" input%s Ghpa: %"PRIu64 NL,
             clreol, totalbuf, minbuf, avgbuf, maxbuf,
             stats->input_events,
