--- conflicted
+++ resolved
@@ -2966,16 +2966,7 @@
   return nccells_ascii_box(n, attr, channels, ul, ur, ll, lr, hl, vl);
 }
 
-<<<<<<< HEAD
-int nccells_rounded_box(ncplane* n, uint32_t attr, uint64_t channels,
-=======
-int cells_double_box(ncplane* n, uint16_t attr, uint64_t channels,
-                     nccell* ul, nccell* ur, nccell* ll, nccell* lr, nccell* hl, nccell* vl){
-  return nccells_double_box(n, attr, channels, ul, ur, ll, lr, hl, vl);
-}
-
 int nccells_rounded_box(ncplane* n, uint16_t attr, uint64_t channels,
->>>>>>> 12e01fdf
                         nccell* ul, nccell* ur, nccell* ll, nccell* lr, nccell* hl, nccell* vl){
   if(notcurses_canutf8(ncplane_notcurses(n))){
     return nccells_load_box(n, attr, channels, ul, ur, ll, lr, hl, vl, NCBOXROUND);
@@ -2983,14 +2974,6 @@
   return nccells_ascii_box(n, attr, channels, ul, ur, ll, lr, hl, vl);
 }
 
-<<<<<<< HEAD
-=======
-int cells_rounded_box(ncplane* n, uint16_t attr, uint64_t channels,
-                      nccell* ul, nccell* ur, nccell* ll, nccell* lr, nccell* hl, nccell* vl){
-  return nccells_rounded_box(n, attr, channels, ul, ur, ll, lr, hl, vl);
-}
-
->>>>>>> 12e01fdf
 // find the center coordinate of a plane, preferring the top/left in the
 // case of an even number of rows/columns (in such a case, there will be one
 // more cell to the bottom/right of the center than the top/left). the
@@ -3134,15 +3117,10 @@
   return *validwidth;
 }
 
-<<<<<<< HEAD
-void ncplane_pixel_geom(const ncplane* n, int* RESTRICT pxy, int* RESTRICT pxx,
-                        int* RESTRICT celldimy, int* RESTRICT celldimx,
-                        int* RESTRICT maxbmapy, int* RESTRICT maxbmapx){
-=======
-void ncplane_pixelgeom(const ncplane* n, unsigned* RESTRICT pxy, unsigned* RESTRICT pxx,
-                       unsigned* RESTRICT celldimy, unsigned* RESTRICT celldimx,
-                       unsigned* RESTRICT maxbmapy, unsigned* RESTRICT maxbmapx){
->>>>>>> 12e01fdf
+void ncplane_pixel_geom(const ncplane* n,
+                        unsigned* RESTRICT pxy, unsigned* RESTRICT pxx,
+                        unsigned* RESTRICT celldimy, unsigned* RESTRICT celldimx,
+                        unsigned* RESTRICT maxbmapy, unsigned* RESTRICT maxbmapx){
   notcurses* nc = ncplane_notcurses(n);
   if(celldimy){
     *celldimy = nc->tcache.cellpixy;
