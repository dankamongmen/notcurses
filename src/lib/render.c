#include <ctype.h>
#include <limits.h>
#include <unistd.h>
#include <sys/poll.h>
#include "internal.h"

static void
mutex_unlock(void* vlock){
  pthread_mutex_unlock(vlock);
}

static int
blocking_write(int fd, const char* buf, size_t buflen){
  size_t written = 0;
  do{
    ssize_t w = write(fd, buf + written, buflen - written);
    if(w < 0){
      if(errno != EAGAIN && errno != EWOULDBLOCK){
        return -1;
      }
    }else{
      written += w;
    }
    if(written < buflen){
      struct pollfd pfd = {
        .fd = fd,
        .events = POLLOUT,
        .revents = 0,
      };
      poll(&pfd, 1, -1);
    }
  }while(written < buflen);
  return 0;
}

int notcurses_refresh(notcurses* nc){
  int ret;
  pthread_mutex_lock(&nc->lock);
  pthread_cleanup_push(mutex_unlock, &nc->lock);
  if(nc->rstate.mstream == NULL){
    ret = -1; // haven't rendered yet, and thus don't know what should be there
  }else if(blocking_write(nc->ttyfd, nc->rstate.mstream, nc->rstate.mstrsize)){
    ret = -1;
  }else{
    ret = 0;
  }
  pthread_cleanup_pop(1);
  return ret;
}

static void
update_render_stats(const struct timespec* time1, const struct timespec* time0,
                    ncstats* stats, int bytes){
  int64_t elapsed = timespec_to_ns(time1) - timespec_to_ns(time0);
  //fprintf(stderr, "Rendering took %ld.%03lds\n", elapsed / NANOSECS_IN_SEC,
  //        (elapsed % NANOSECS_IN_SEC) / 1000000);
  if(bytes >= 0){
    stats->render_bytes += bytes;
    if(bytes > stats->render_max_bytes){
      stats->render_max_bytes = bytes;
    }
    if(bytes < stats->render_min_bytes){
      stats->render_min_bytes = bytes;
    }
  }else{
    ++stats->failed_renders;
  }
  if(elapsed > 0){ // don't count clearly incorrect information, egads
    ++stats->renders;
    stats->render_ns += elapsed;
    if(elapsed > stats->render_max_ns){
      stats->render_max_ns = elapsed;
    }
    if(elapsed < stats->render_min_ns){
      stats->render_min_ns = elapsed;
    }
  }
}

// determine the best palette for the current frame, and write the necessary
// escape sequences to 'out'. for now, we just assume the ANSI palettes. at
// 256 colors, this is the 16 normal ones, 6x6x6 color cubes, and 32 greys.
// it's probably better to sample the darker regions rather than cover so much
// chroma, but whatever....FIXME
static inline int
prep_optimized_palette(notcurses* nc, FILE* out __attribute__ ((unused))){
  if(nc->RGBflag){
    return 0; // DirectColor, no need to write palette
  }
  if(!nc->CCCflag){
    return 0; // can't change palette
  }
  // FIXME
  return 0;
}

// reshape the shadow framebuffer to match the stdplane's dimensions, throwing
// away the old one.
static int
reshape_shadow_fb(notcurses* nc){
  if(nc->lfdimx == nc->stdscr->lenx && nc->lfdimy == nc->stdscr->leny){
    return 0; // no change
  }
  const size_t size = sizeof(*nc->lastframe) * nc->stdscr->leny * nc->stdscr->lenx;
  cell* fb = realloc(nc->lastframe, size);
  if(fb == NULL){
    free(nc->lastframe);
    nc->lastframe = NULL;
    nc->lfdimx = 0;
    nc->lfdimy = 0;
    return -1;
  }
  nc->lastframe = fb;
  // FIXME more memset()tery than we need, both wasting work and wrecking
  // damage detection for the upcoming render
  memset(nc->lastframe, 0, size);
  nc->lastframe = fb;
  nc->lfdimy = nc->stdscr->leny;
  nc->lfdimx = nc->stdscr->lenx;
  memset(fb, 0, size);
  egcpool_dump(&nc->pool);
  return 0;
}

// Find the topmost cell for this coordinate by walking down the z-buffer,
// looking for an intersecting ncplane. Once we've found one, check it for
// transparency in either the back- or foreground. If the alpha channel is
// active, keep descending and blending until we hit opacity, or bedrock. We
// recurse to find opacity, and blend the result into what we have. The
// 'findfore' and 'findback' bools control our recursion--there's no point in
// going further down when a color is locked in, so don't (for instance) recurse
// further when we have a transparent foreground and opaque background atop an
// opaque foreground and transparent background. The cell we ultimately return
// (a const ref to 'c') is backed by '*retp' via rawdog copy; the caller must
// not call cell_release() upon it, nor use it beyond the scope of the render.
//
// So, as we go down, we find planes which can have impact on the result. Once
// we've locked the result in (base case), write the deep values we have to 'c'.
// Then, as we come back up, blend them as appropriate. The actual glyph is
// whichever one occurs at the top with a non-transparent α (α < 2). To effect
// tail recursion, though, we instead write first, and then recurse, blending
// as we descend. α == 0 is opaque. α == 2 is fully transparent.
//
// It is useful to know how deep our glyph came from (the depth of the return
// value), so it will be recorded in 'previousz'. It is useful to know this
// value's relation to the previous cell, so the previous value is provided as
// input to 'previousz', and when we set 'previousz' in this function, we use
// the positive depth to indicate that the return value was above the previous
// plane, and a negative depth to indicate that the return value was equal to or
// below the previous plane. Relative depths are valid only within the context
// of a single render. 'previousz' must be non-negative on input.
static inline ncplane*
dig_visible_cell(cell* c, int y, int x, ncplane* p, int* previousz){
  int depth = 0;
  unsigned fgblends = 0;
  unsigned bgblends = 0;
  // once we decide on our glyph, it cannot be changed by anything below, so
  // lock in this plane for the actual cell return.
  ncplane* glyphplane = NULL;
  while(p){
    // where in the plane this coordinate would be, based off absy/absx. the
    // true origin is 0,0, so abs=2,2 means coordinate 3,3 would be 1,1, while
    // abs=-2,-2 would make coordinate 3,3 relative 5,5.
    int poffx, poffy;
    poffy = y - p->absy;
    poffx = x - p->absx;
    if(poffy < p->leny && poffy >= 0){
      if(poffx < p->lenx && poffx >= 0){ // p is valid for this y, x
        const cell* vis = &p->fb[fbcellidx(p, poffy, poffx)];
        // if we never loaded any content into the cell (or obliterated it by
        // writing in a zero), use the plane's default cell.
        if(vis->gcluster == 0){
          vis = &p->basecell;
        }
        // if we have no character in this cell, we continune to look for a
        // character, but our foreground color will still be used unless it's
        // been set to transparent. if that foreground color is transparent, we
        // still use a character we find here, but its color will come entirely
        // from cells underneath us.
        if(c->gcluster == 0){
          if( (c->gcluster = vis->gcluster) ){ // index copy only
            glyphplane = p; // must return this ncplane for this glyph
            c->attrword = vis->attrword;
          }
        }
        if(cell_fg_alpha(c) > CELL_ALPHA_OPAQUE && cell_fg_alpha(vis) < CELL_ALPHA_TRANSPARENT){
          cell_blend_fchannel(c, cell_fchannel(vis), fgblends);
          ++fgblends;
        }
        // Background color takes effect independently of whether we have a
        // glyph. If we've already locked in the background, it has no effect.
        // If it's transparent, it has no effect. Otherwise, update the
        // background channel and balpha.
        if(cell_bg_alpha(c) > CELL_ALPHA_OPAQUE && cell_bg_alpha(vis) < CELL_ALPHA_TRANSPARENT){
          cell_blend_bchannel(c, cell_bchannel(vis), bgblends);
          ++bgblends;
        }
        // if everything's locked in, we're done
        if((glyphplane && cell_fg_alpha(c) == CELL_ALPHA_OPAQUE &&
              cell_bg_alpha(c) == CELL_ALPHA_OPAQUE)){
          if(depth < *previousz){
            *previousz = depth;
          }else{
            *previousz = -depth;
          }
          return glyphplane;
        }
      }
    }
    p = p->z;
    ++depth;
  }
  // if we have a background set, but no glyph selected, load a space so that
  // the background will be printed
  if(c->gcluster == 0){
    cell_load_simple(NULL, c, ' ');
  }
  return glyphplane;
}

static inline ncplane*
visible_cell(cell* c, int y, int x, ncplane* n, int* previousz){
  cell_init(c);
  cell_set_fg_alpha(c, CELL_ALPHA_TRANSPARENT);
  cell_set_bg_alpha(c, CELL_ALPHA_TRANSPARENT);
  if(*previousz < 0){
    *previousz = -*previousz;
  }
  return dig_visible_cell(c, y, x, n, previousz);
}

// write the cell's UTF-8 grapheme cluster to the provided FILE*. returns the
// number of columns occupied by this EGC (only an approximation; it's actually
// a property of the font being used).
static int
term_putc(FILE* out, const ncplane* n, const cell* c){
  if(cell_simple_p(c)){
    if(c->gcluster == 0 || iscntrl(c->gcluster)){
// fprintf(stderr, "[ ]\n");
#ifdef __USE_GNU
      if(fputc_unlocked(' ', out) == EOF){
#else
      if(fputc(' ', out) == EOF){
#endif
        return -1;
      }
    }else{
// fprintf(stderr, "[%c]\n", c->gcluster);
#ifdef __USE_GNU
      if(fputc_unlocked(c->gcluster, out) == EOF){
#else
      if(fputc(c->gcluster, out) == EOF){
#endif
        return -1;
      }
    }
  }else{
    const char* ext = extended_gcluster(n, c);
// fprintf(stderr, "[%s]\n", ext);
#ifdef __USE_GNU
    if(fputs_unlocked(ext, out) < 0){ // FIXME check for short write?
#else
    if(fputs(ext, out) < 0){
#endif
      return -1;
    }
  }
  return 0;
}

// check the current and target style bitmasks against the specified 'stylebit'.
// if they are different, and we have the necessary capability, write the
// applicable terminfo entry to 'out'. returns -1 only on a true error.
static int
term_setstyle(FILE* out, unsigned cur, unsigned targ, unsigned stylebit,
              const char* ton, const char* toff){
  int ret = 0;
  unsigned curon = cur & stylebit;
  unsigned targon = targ & stylebit;
  if(curon != targon){
    if(targon){
      if(ton){
        ret = term_emit("ton", ton, out, false);
      }
    }else{
      if(toff){ // how did this happen? we can turn it on, but not off?
        ret = term_emit("toff", toff, out, false);
      }
    }
  }
  if(ret < 0){
    return -1;
  }
  return 0;
}

// write any escape sequences necessary to set the desired style
static int
term_setstyles(const notcurses* nc, FILE* out, uint32_t* curattr, const cell* c,
               bool* normalized){
  *normalized = false;
  uint32_t cellattr = cell_styles(c);
  if(cellattr == *curattr){
    return 0; // happy agreement, change nothing
  }
  int ret = 0;
  // if only italics changed, don't emit any sgr escapes. xor of current and
  // target ought have all 0s in the lower 8 bits if only italics changed.
  if((cellattr ^ *curattr) & 0x00ff0000ul){
    *normalized = true; // FIXME this is pretty conservative
    // if everything's 0, emit the shorter sgr0
    if(nc->sgr0 && ((cellattr & CELL_STYLE_MASK) == 0)){
      if(term_emit("sgr0", nc->sgr0, out, false) < 0){
        ret = -1;
      }
    }else if(term_emit("sgr", tiparm(nc->sgr, cellattr & CELL_STYLE_STANDOUT,
                                        cellattr & CELL_STYLE_UNDERLINE,
                                        cellattr & CELL_STYLE_REVERSE,
                                        cellattr & CELL_STYLE_BLINK,
                                        cellattr & CELL_STYLE_DIM,
                                        cellattr & CELL_STYLE_BOLD,
                                        cellattr & CELL_STYLE_INVIS,
                                        cellattr & CELL_STYLE_PROTECT, 0),
                                        out, false) < 0){
      ret = -1;
    }
  }
  // sgr will blow away italics if they were set beforehand
  ret |= term_setstyle(out, *curattr, cellattr, CELL_STYLE_ITALIC, nc->italics, nc->italoff);
  *curattr = cellattr;
  return ret;
}

// 3 for foreground, 4 for background, ugh FIXME
static inline int
term_esc_rgb(notcurses* nc __attribute__ ((unused)), FILE* out, int esc,
             unsigned r, unsigned g, unsigned b){
  // The correct way to do this is using tiparm+tputs, but doing so (at least
  // as of terminfo 6.1.20191019) both emits ~3% more bytes for a run of 'rgb'
  // and gives rise to some corrupted cells (possibly due to special handling of
  // values < 256; I'm not at this time sure). So we just cons up our own.
  /*if(esc == 4){
    return term_emit("setab", tiparm(nc->setab, (int)((r << 16u) | (g << 8u) | b)), out, false);
  }else if(esc == 3){
    return term_emit("setaf", tiparm(nc->setaf, (int)((r << 16u) | (g << 8u) | b)), out, false);
  }else{
    return -1;
  }*/
  #define RGBESC1 "\x1b" "["
  // we'd like to use the proper ITU T.416 colon syntax i.e. "8:2::", but it is
  // not supported by several terminal emulators :/.
  #define RGBESC2 "8;2;"
  if(fprintf(out, RGBESC1"%c"RGBESC2"%d;%d;%dm", esc, r, g, b) < 0){
    return -1;
  }
  return 0;
}

static int
term_bg_rgb8(notcurses* nc, FILE* out, unsigned r, unsigned g, unsigned b){
  // We typically want to use tputs() and tiperm() to acquire and write the
  // escapes, as these take into account terminal-specific delays, padding,
  // etc. For the case of DirectColor, there is no suitable terminfo entry, but
  // we're also in that case working with hopefully more robust terminals.
  // If it doesn't work, eh, it doesn't work. Fuck the world; save yourself.
  if(nc->RGBflag){
    return term_esc_rgb(nc, out, '4', r, g, b);
  }else{
    if(nc->setab == NULL){
      return -1;
    }
    // For 256-color indexed mode, start constructing a palette based off
    // the inputs *if we can change the palette*. If more than 256 are used on
    // a single screen, start... combining close ones? For 8-color mode, simple
    // interpolation. I have no idea what to do for 88 colors. FIXME
    if(nc->colors >= 256){
      term_emit("setab", tiparm(nc->setab, rgb_quantize_256(r, g, b)), out, false);
    }
    return -1;
  }
  return 0;
}

static int
term_fg_rgb8(notcurses* nc, FILE* out, unsigned r, unsigned g, unsigned b){
  // We typically want to use tputs() and tiperm() to acquire and write the
  // escapes, as these take into account terminal-specific delays, padding,
  // etc. For the case of DirectColor, there is no suitable terminfo entry, but
  // we're also in that case working with hopefully more robust terminals.
  // If it doesn't work, eh, it doesn't work. Fuck the world; save yourself.
  if(nc->RGBflag){
    return term_esc_rgb(nc, out, '3', r, g, b);
  }else{
    if(nc->setaf == NULL){
      return -1;
    }
    if(nc->colors >= 256){
      term_emit("setaf", tiparm(nc->setaf, rgb_quantize_256(r, g, b)), out, false);
    }
    // For 256-color indexed mode, start constructing a palette based off
    // the inputs *if we can change the palette*. If more than 256 are used on
    // a single screen, start... combining close ones? For 8-color mode, simple
    // interpolation. I have no idea what to do for 88 colors. FIXME
    return -1;
  }
  return 0;
}

static inline void
pool_release(egcpool* pool, cell* c){
  if(!cell_simple_p(c)){
    egcpool_release(pool, cell_egc_idx(c));
    c->gcluster = 0; // don't subject ourselves to double-release problems
  }
}

void cell_release(ncplane* n, cell* c){
  pool_release(&n->pool, c);
}

// Duplicate one cell onto another, possibly crossing ncplanes.
static inline int
cell_duplicate_far(egcpool* tpool, cell* targ, const ncplane* splane, const cell* c){
  pool_release(tpool, targ);
  targ->attrword = c->attrword;
  targ->channels = c->channels;
  if(cell_simple_p(c)){
    targ->gcluster = c->gcluster;
    return !!c->gcluster;
  }
  size_t ulen = strlen(extended_gcluster(splane, c));
// fprintf(stderr, "[%s] (%zu)\n", extended_gcluster(n, c), strlen(extended_gcluster(n, c)));
  int eoffset = egcpool_stash(tpool, extended_gcluster(splane, c), ulen);
  if(eoffset < 0){
    return -1;
  }
  targ->gcluster = eoffset + 0x80;
  return ulen;
}

// Duplicate one cell onto another when they share a plane. Convenience wrapper.
int cell_duplicate(ncplane* n, cell* targ, const cell* c){
  return cell_duplicate_far(&n->pool, targ, n, c);
}

// the heart of damage detection. compare two cells (from two different planes)
// for equality. if they are equal, return 0. otherwise, dup the second onto
// the first and return non-zero.
static int
cellcmp_and_dupfar(egcpool* dampool, cell* damcell, const ncplane* srcplane,
                   const cell* srccell){
  if(damcell->attrword == srccell->attrword){
    if(damcell->channels == srccell->channels){
      bool damsimple = cell_simple_p(damcell);
      bool srcsimple = cell_simple_p(srccell);
      if(damsimple == srcsimple){
        if(damsimple){
          if(damcell->gcluster == srccell->gcluster){
            return 0; // simple match
          }
        }else{
          const char* damegc = egcpool_extended_gcluster(dampool, damcell);
          const char* srcegc = extended_gcluster(srcplane, srccell);
          if(strcmp(damegc, srcegc) == 0){
            return 0; // EGC match
          }
        }
      }
    }
  }
  cell_duplicate_far(dampool, damcell, srcplane, srccell);
  return 1;
}

static inline int
notcurses_render_internal(notcurses* nc){
  int ret = 0;
  int y, x;
  FILE* out = nc->rstate.mstreamfp;
  fseeko(out, 0, SEEK_SET);
  // don't write a clearscreen. we only update things that have been changed.
  // we explicitly move the cursor at the beginning of each output line, so no
  // need to home it expliticly.
  prep_optimized_palette(nc, out); // FIXME do what on failure?
  // if this fails, struggle bravely on. we can live without a lastframe.
  reshape_shadow_fb(nc);
  for(y = 0 ; y < nc->stdscr->leny ; ++y){
    // how many characters have we elided? it's not worthwhile to invoke a
    // cursor movement with cup if we only elided one or two. set to INT_MAX
    // whenever we're on a new line.
    int needmove = INT_MAX;
    // track the depth of our glyph, to see if we need need to stomp a wide
    // glyph we're following.
    int depth = 0;
    for(x = 0 ; x < nc->stdscr->lenx ; ++x){
      unsigned r, g, b, br, bg, bb;
      ncplane* p;
      cell c; // no need to initialize
      p = visible_cell(&c, y, x, nc->top, &depth);
      // don't try to print a wide character on the last column; it'll instead
      // be printed on the next line. they probably shouldn't be admitted, but
      // we can end up with one due to a resize.
      // FIXME but...print what, exactly, instead?
      if((x + 1 >= nc->stdscr->lenx && cell_double_wide_p(&c))){
        continue; // needmove will be reset as we restart the line
      }
      if(depth > 0){ // we are above the previous source plane
        // if we're above the previous cell, x - 1 is safe
        cell* prev = &nc->lastframe[fbcellidx(nc->stdscr, y, x - 1)];
        if(cell_double_wide_p(prev)){
fprintf(stderr, "WIDE: %u %d\n", cell_double_wide_p(prev), prev->gcluster);
          pool_release(&nc->pool, prev);
          cell_load_simple(NULL, prev, ' ');

        term_emit("cup", tiparm(nc->cup, y, x - 1), out, false);
        fprintf(out, "X");
        //term_putc(out, p, prev);
        }
      }
      // lastframe has already been sized to match the current size, so no need
      // to check whether we're within its bounds. just check the cell.
      if(nc->lastframe){
        cell* oldcell = &nc->lastframe[fbcellidx(nc->stdscr, y, x)];
        // check the damage map
        if(cellcmp_and_dupfar(&nc->pool, oldcell, p, &c) == 0){
          // no need to emit a cell; what we rendered appears to already be
          // here. no updates are performed to elision state nor lastframe.
          ++nc->stats.cellelisions;
          if(needmove < INT_MAX){
            ++needmove;
          }
          if(cell_double_wide_p(&c)){
            if(needmove < INT_MAX){
              ++needmove;
            }
            ++nc->stats.cellelisions;
            ++x;
          }
          continue;
        }
      }
      ++nc->stats.cellemissions;
      if(needmove > 8){ // FIXME cuf and cuf1 aren't guaranteed!
        term_emit("cup", tiparm(nc->cup, y, x), out, false);
      }else if(needmove > 1){
        term_emit("cuf", tiparm(nc->cuf, needmove), out, false);
      }else if(needmove){
        term_emit("cuf1", tiparm(nc->cuf1), out, false);
      }
      needmove = 0;
      // set the style. this can change the color back to the default; if it
      // does, we need update our elision possibilities.
      bool normalized;
      term_setstyles(nc, out, &nc->rstate.curattr, &c, &normalized);
      if(normalized){
        nc->rstate.defaultelidable = true;
        nc->rstate.bgelidable = false;
        nc->rstate.fgelidable = false;
      }
      // we allow these to be set distinctly, but terminfo only supports using
      // them both via the 'op' capability. unless we want to generate the 'op'
      // escapes ourselves, if either is set to default, we first send op, and
      // then a turnon for whichever aren't default.

      // if our cell has a default foreground *or* background, we can elide the
      // default set iff one of:
      //  * we are a partial glyph, and the previous was default on both, or
      //  * we are a no-foreground glyph, and the previous was default background, or
      //  * we are a no-background glyph, and the previous was default foreground
      bool noforeground = cell_noforeground_p(&c);
      bool nobackground = cell_nobackground_p(p, &c);
      if((!noforeground && cell_fg_default_p(&c)) || (!nobackground && cell_bg_default_p(&c))){
        if(!nc->rstate.defaultelidable){
          ++nc->stats.defaultemissions;
          term_emit("op", nc->op, out, false);
        }else{
          ++nc->stats.defaultelisions;
        }
        // if either is not default, this will get turned off
        nc->rstate.defaultelidable = true;
        nc->rstate.fgelidable = false;
        nc->rstate.bgelidable = false;
      }

      // if our cell has a non-default foreground, we can elide the non-default
      // foreground set iff either:
      //  * the previous was non-default, and matches what we have now, or
      //  * we are a no-foreground glyph (iswspace() is true)
      if(!cell_fg_default_p(&c)){
        if(!noforeground){
          cell_fg_rgb(&c, &r, &g, &b);
          if(nc->rstate.fgelidable && nc->rstate.lastr == r && nc->rstate.lastg == g && nc->rstate.lastb == b){
            ++nc->stats.fgelisions;
          }else{
            term_fg_rgb8(nc, out, r, g, b);
            ++nc->stats.fgemissions;
            nc->rstate.fgelidable = true;
          }
          nc->rstate.lastr = r; nc->rstate.lastg = g; nc->rstate.lastb = b;
          nc->rstate.defaultelidable = false;
        }else{
          ++nc->stats.fgelisions;
        }
      }
      if(!cell_bg_default_p(&c)){
        if(!nobackground){
          cell_bg_rgb(&c, &br, &bg, &bb);
          if(nc->rstate.bgelidable && nc->rstate.lastbr == br && nc->rstate.lastbg == bg && nc->rstate.lastbb == bb){
            ++nc->stats.bgelisions;
          }else{
            term_bg_rgb8(nc, out, br, bg, bb);
            ++nc->stats.bgemissions;
            nc->rstate.bgelidable = true;
          }
          nc->rstate.lastbr = br; nc->rstate.lastbg = bg; nc->rstate.lastbb = bb;
          nc->rstate.defaultelidable = false;
        }else{
          ++nc->stats.bgelisions;
        }
      }
// fprintf(stderr, "[%02d/%02d] 0x%02x 0x%02x 0x%02x %p\n", y, x, r, g, b, p);
      term_putc(out, p, &c);
      if(cell_double_wide_p(&c)){
        ++x;
        cell* nextcell = &nc->lastframe[fbcellidx(nc->stdscr, y, x)];
        // FIXME need to release it?
        nextcell->gcluster = 0;
        nextcell->channels |= channels_bg(CELL_WIDEASIAN_MASK);
      }
    }
  }
  ret |= fflush(out);
  fflush(nc->ttyfp);
  if(blocking_write(nc->ttyfd, nc->rstate.mstream, nc->rstate.mstrsize)){
    ret = -1;
  }
/*fprintf(stderr, "%lu/%lu %lu/%lu %lu/%lu\n", defaultelisions, defaultemissions,
     fgelisions, fgemissions, bgelisions, bgemissions);*/
  if(nc->renderfp){
    fprintf(nc->renderfp, "%s\n", nc->rstate.mstream);
  }
  return nc->rstate.mstrsize;
}

int notcurses_render(notcurses* nc){
  struct timespec start, done;
  int ret;
  clock_gettime(CLOCK_MONOTONIC_RAW, &start);
  pthread_mutex_lock(&nc->lock);
  pthread_cleanup_push(mutex_unlock, &nc->lock);
  int bytes = notcurses_render_internal(nc);
  int dimy, dimx;
  notcurses_resize(nc, &dimy, &dimx);
  clock_gettime(CLOCK_MONOTONIC_RAW, &done);
  update_render_stats(&done, &start, &nc->stats, bytes);
  ret = bytes >= 0 ? 0 : -1;
  pthread_cleanup_pop(1);
  return ret;
}

char* notcurses_at_yx(notcurses* nc, int y, int x, cell* c){
  char* egc = NULL;
  pthread_mutex_lock(&nc->lock);
  if(nc->lastframe){
    if(y >= 0 && y < nc->lfdimy){
      if(x >= 0 || x < nc->lfdimx){
        const cell* srccell = &nc->lastframe[y * nc->lfdimx + x];
        memcpy(c, srccell, sizeof(*c)); // unsafe copy of gcluster
<<<<<<< HEAD
        const char* cegc = pool_egc_copy(&nc->pool, srccell);
        if(cegc){
          egc = strdup(cegc);
        }
=======
        egc = cell_egc_copy(nc->stdscr, srccell);
>>>>>>> 48177b84
      }
    }
  }
  pthread_mutex_unlock(&nc->lock);
  return egc;
}<|MERGE_RESOLUTION|>--- conflicted
+++ resolved
@@ -666,14 +666,7 @@
       if(x >= 0 || x < nc->lfdimx){
         const cell* srccell = &nc->lastframe[y * nc->lfdimx + x];
         memcpy(c, srccell, sizeof(*c)); // unsafe copy of gcluster
-<<<<<<< HEAD
-        const char* cegc = pool_egc_copy(&nc->pool, srccell);
-        if(cegc){
-          egc = strdup(cegc);
-        }
-=======
         egc = cell_egc_copy(nc->stdscr, srccell);
->>>>>>> 48177b84
       }
     }
   }
