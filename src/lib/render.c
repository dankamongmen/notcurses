#include <ctype.h>
#include <limits.h>
#include <unistd.h>
#include <notcurses/direct.h>
#include "internal.h"

// update for a new visual area of |rows|x|cols|, neither of which may be zero.
// copies that area of the lastframe (damage map) which is shared between the
// two. new areas are initialized to empty, just like a new plane. lost areas
// have their egcpool entries purged.
static nccell*
restripe_lastframe(notcurses* nc, unsigned rows, unsigned cols){
  assert(rows);
  assert(cols);
  const size_t size = sizeof(*nc->lastframe) * (rows * cols);
  nccell* tmp = malloc(size);
  if(tmp == NULL){
    return NULL;
  }
  size_t copycols = nc->lfdimx > cols ? cols : nc->lfdimx;
  size_t maxlinecopy = sizeof(nccell) * copycols;
  size_t minlineset = sizeof(nccell) * cols - maxlinecopy;
  unsigned zorch = nc->lfdimx > cols ? nc->lfdimx - cols : 0;
  for(unsigned y = 0 ; y < rows ; ++y){
    if(y < nc->lfdimy){
      if(maxlinecopy){
        memcpy(&tmp[cols * y], &nc->lastframe[nc->lfdimx * y], maxlinecopy);
      }
      if(minlineset){
        memset(&tmp[cols * y + copycols], 0, minlineset);
      }
      // excise any egcpool entries from the right of the new plane area
      if(zorch){
        for(unsigned x = copycols ; x < copycols + zorch ; ++x){
          pool_release(&nc->pool, &nc->lastframe[fbcellidx(y, nc->lfdimx, x)]);
        }
      }
    }else{
      memset(&tmp[cols * y], 0, sizeof(nccell) * cols);
    }
  }
  // excise any egcpool entries from below the new plane area
  for(unsigned y = rows ; y < nc->lfdimy ; ++y){
    for(unsigned x = 0 ; x < nc->lfdimx ; ++x){
      pool_release(&nc->pool, &nc->lastframe[fbcellidx(y, nc->lfdimx, x)]);
    }
  }
  free(nc->lastframe);
  nc->lastframe = tmp;
  nc->lfdimy = rows;
  nc->lfdimx = cols;
  return 0;
}

// Check whether the terminal geometry has changed, and if so, copy what can
// be copied from the old lastframe. Assumes that the screen is always anchored
// at the same origin. Initiates a resize cascade for the pile containing |pp|.
// The current terminal geometry, changed or not, is written to |rows|/|cols|.
static int
notcurses_resize_internal(ncplane* pp, unsigned* restrict rows, unsigned* restrict cols){
  notcurses* n = ncplane_notcurses(pp);
  unsigned r, c;
  if(rows == NULL){
    rows = &r;
  }
  if(cols == NULL){
    cols = &c;
  }
  ncpile* pile = ncplane_pile(pp);
  unsigned oldrows = pile->dimy;
  unsigned oldcols = pile->dimx;
  *rows = oldrows;
  *cols = oldcols;
  if(update_term_dimensions(rows, cols, &n->tcache, n->margin_b)){
    return -1;
  }
  *rows -= n->margin_t + n->margin_b;
  if(*rows <= 0){
    *rows = 1;
  }
  *cols -= n->margin_l + n->margin_r;
  if(*cols <= 0){
    *cols = 1;
  }
  if(*rows != n->lfdimy || *cols != n->lfdimx){
    if(restripe_lastframe(n, *rows, *cols)){
      return -1;
    }
  }
//fprintf(stderr, "r: %d or: %d c: %d oc: %d\n", *rows, oldrows, *cols, oldcols);
  if(*rows == oldrows && *cols == oldcols){
    return 0; // no change
  }
  pile->dimy = *rows;
  pile->dimx = *cols;
  int ret = 0;
//notcurses_debug(n, stderr);
  // if this pile contains the standard plane, it ought be resized to match
  // the viewing area before invoking any other resize callbacks.
  if(ncplane_pile(notcurses_stdplane(n)) == pile){
    ncplane_resize_maximize(notcurses_stdplane(n));
  }
  // now, begin a resize callback cascade on the root planes of the pile.
  for(ncplane* rootn = pile->roots ; rootn ; rootn = rootn->bnext){
    if(rootn->resizecb){
      ret |= rootn->resizecb(rootn);
    }
  }
  return ret;
}

// Check for a window resize on the standard pile.
static int
notcurses_resize(notcurses* n, unsigned* restrict rows, unsigned* restrict cols){
  pthread_mutex_lock(&n->pilelock);
  int ret = notcurses_resize_internal(notcurses_stdplane(n), rows, cols);
  pthread_mutex_unlock(&n->pilelock);
  return ret;
}

void nccell_release(ncplane* n, nccell* c){
  pool_release(&n->pool, c);
}

// Duplicate one cell onto another when they share a plane. Convenience wrapper.
int nccell_duplicate(ncplane* n, nccell* targ, const nccell* c){
  if(cell_duplicate_far(&n->pool, targ, n, c) < 0){
    logerror("Failed duplicating cell\n");
    return -1;
  }
  return 0;
}

// Emit fchannel with RGB changed to contrast effectively against bchannel.
static uint32_t
highcontrast(const tinfo* ti, uint32_t bchannel){
  unsigned r, g, b;
  if(ncchannel_default_p(bchannel)){
    // FIXME what if we couldn't identify the background color?
    r = ncchannel_r(ti->bg_collides_default);
    g = ncchannel_g(ti->bg_collides_default);
    b = ncchannel_b(ti->bg_collides_default);
  }else{
    // FIXME need to handle palette-indexed
    r = ncchannel_r(bchannel);
    g = ncchannel_g(bchannel);
    b = ncchannel_b(bchannel);
  }
  uint32_t conrgb = 0;
  if(r + g + b < 320){
    ncchannel_set(&conrgb, 0xffffff);
  }else{
    ncchannel_set(&conrgb, 0);
  }
  return conrgb;
}

// wants coordinates within the sprixel, not absolute
// FIXME if plane is not wholly on-screen, probably need to toss plane,
// at least for this rendering cycle
static void
paint_sprixel(ncplane* p, struct crender* rvec, int starty, int startx,
              int offy, int offx, int dstleny, int dstlenx){
  const notcurses* nc = ncplane_notcurses_const(p);
  sprixel* s = p->sprite;
  int dimy = s->dimy;
  int dimx = s->dimx;
//fprintf(stderr, "STARTY: %d DIMY: %d dim(p): %d/%d dim(s): %d/%d\n", starty, dimy, ncplane_dim_y(p), ncplane_dim_x(p), s->dimy, s->dimx);
  if(s->invalidated == SPRIXEL_HIDE){ // no need to do work if we're killing it
    return;
  }
  for(int y = starty ; y < dimy ; ++y){
    const int absy = y + offy;
    // once we've passed the physical screen's bottom, we're done
    if(absy >= dstleny || absy < 0){
      break;
    }
    for(int x = startx ; x < dimx ; ++x){ // iteration for each cell
      const int absx = x + offx;
      if(absx >= dstlenx || absx < 0){
        break;
      }
      sprixcell_e state = sprixel_state(s, absy, absx);
      struct crender* crender = &rvec[fbcellidx(absy, dstlenx, absx)];
//fprintf(stderr, "presprixel: %p preid: %d state: %d\n", rvec->sprixel, rvec->sprixel ? rvec->sprixel->id : 0, s->invalidated);
      // if we already have a glyph solved (meaning said glyph is above this
      // sprixel), and we run into a bitmap cell, we need to null that cell out
      // of the bitmap.
      if(crender->p || crender->s.bgblends){
        // if sprite_wipe_cell() fails, we presumably do not have the
        // ability to wipe, and must reprint the character
        if(sprite_wipe(nc, p->sprite, y, x) < 0){
//fprintf(stderr, "damaging due to wipe [%s] %d/%d\n", nccell_extended_gcluster(crender->p, &crender->c), absy, absx);
          crender->s.damaged = 1;
        }
        crender->s.p_beats_sprixel = 1;
      }else if(!crender->p && !crender->s.bgblends){
        // if we are a bitmap, and above a cell that has changed (and
        // will thus be printed), we'll need redraw the sprixel.
        if(crender->sprixel == NULL){
          crender->sprixel = s;
        }
        if(state == SPRIXCELL_ANNIHILATED || state == SPRIXCELL_ANNIHILATED_TRANS){
//fprintf(stderr, "REBUILDING AT %d/%d\n", y, x);
          sprite_rebuild(nc, s, y, x);
//fprintf(stderr, "damaging due to rebuild [%s] %d/%d\n", nccell_extended_gcluster(crender->p, &crender->c), absy, absx);
        }
      }
    }
  }
}

// Paints a single ncplane 'p' into the provided scratch framebuffer 'fb' (we
// can't always write directly into lastframe, because we need build state to
// solve certain cells, and need compare their solved result to the last frame).
//
//  dstleny: leny of target rendering area described by rvec
//  dstlenx: lenx of target rendering area described by rvec
//  dstabsy: absy of target rendering area (relative to terminal)
//  dstabsx: absx of target rendering area (relative to terminal)
//
// only those cells where 'p' intersects with the target rendering area are
// rendered.
//
// the sprixelstack orders sprixels of the plane (so we needn't keep them
// ordered between renders). each time we meet a sprixel, extract it from
// the pile's sprixel list, and update the sprixelstack.
__attribute__ ((nonnull (1, 2, 7)))
static void
paint(ncplane* p, struct crender* rvec, int dstleny, int dstlenx,
      int dstabsy, int dstabsx, sprixel** sprixelstack){
  unsigned y, x, dimy, dimx;
  int offy, offx;
  ncplane_dim_yx(p, &dimy, &dimx);
  offy = p->absy - dstabsy;
  offx = p->absx - dstabsx;
//fprintf(stderr, "PLANE %p %d %d %d %d %d %d %p\n", p, dimy, dimx, offy, offx, dstleny, dstlenx, p->sprite);
  // skip content above or to the left of the physical screen
  unsigned starty, startx;
  if(offy < 0){
    starty = -offy;
  }else{
    starty = 0;
  }
  if(offx < 0){
    startx = -offx;
  }else{
    startx = 0;
  }
  // if we're a sprixel, we must not register ourselves as the active
  // glyph, but we *do* need to null out any cellregions that we've
  // scribbled upon.
  if(p->sprite){
    paint_sprixel(p, rvec, starty, startx, offy, offx, dstleny, dstlenx);
    // decouple from the pile's sixel list
    if(p->sprite->next){
      p->sprite->next->prev = p->sprite->prev;
    }
    if(p->sprite->prev){
      p->sprite->prev->next = p->sprite->next;
    }else{
      ncplane_pile(p)->sprixelcache = p->sprite->next;
    }
    // stick on the head of the running list: top sprixel is at end
    if(*sprixelstack){
      (*sprixelstack)->prev = p->sprite;
    }
    p->sprite->next = *sprixelstack;
    p->sprite->prev = NULL;
    *sprixelstack = p->sprite;
    return;
  }
  for(y = starty ; y < dimy ; ++y){
    const int absy = y + offy;
    // once we've passed the physical screen's bottom, we're done
    if(absy >= dstleny || absy < 0){
      break;
    }
    for(x = startx ; x < dimx ; ++x){ // iteration for each cell
      const int absx = x + offx;
      if(absx >= dstlenx || absx < 0){
        break;
      }
      struct crender* crender = &rvec[fbcellidx(absy, dstlenx, absx)];
//fprintf(stderr, "p: %p damaged: %u %d/%d\n", p, crender->s.damaged, y, x);
      nccell* targc = &crender->c;
      if(nccell_wide_right_p(targc)){
        continue;
      }

      if(nccell_fg_alpha(targc) > NCALPHA_OPAQUE){
        const nccell* vis = &p->fb[nfbcellidx(p, y, x)];
        if(nccell_fg_default_p(vis)){
          vis = &p->basecell;
        }
        if(nccell_fg_palindex_p(vis)){
          if(nccell_fg_alpha(targc) == NCALPHA_TRANSPARENT){
            nccell_set_fg_palindex(targc, nccell_fg_palindex(vis));
          }
        }else{
          if(nccell_fg_alpha(vis) == NCALPHA_HIGHCONTRAST){
            crender->s.highcontrast = true;
            crender->s.hcfgblends = crender->s.fgblends;
            crender->hcfg = cell_fchannel(targc);
          }
          unsigned fgblends = crender->s.fgblends;
          cell_blend_fchannel(targc, cell_fchannel(vis), &fgblends);
          crender->s.fgblends = fgblends;
          // crender->highcontrast can only be true if we just set it, since we're
          // about to set targc opaque based on crender->highcontrast (and this
          // entire stanza is conditional on targc not being NCALPHA_OPAQUE).
          if(crender->s.highcontrast){
            nccell_set_fg_alpha(targc, NCALPHA_OPAQUE);
          }
        }
      }

      // Background color takes effect independently of whether we have a
      // glyph. If we've already locked in the background, it has no effect.
      // If it's transparent, it has no effect. Otherwise, update the
      // background channel and balpha.
      // Evaluate the background first, in case we have HIGHCONTRAST fg text.
      if(nccell_bg_alpha(targc) > NCALPHA_OPAQUE){
        const nccell* vis = &p->fb[nfbcellidx(p, y, x)];
        // to be on the blitter stacking path, we need
        //  1) crender->s.blittedquads to be non-zero (we're below semigraphics)
        //  2) cell_blittedquadrants(vis) to be non-zero (we're semigraphics)
        //  3) somewhere crender is 0, blittedquads is 1 (we're visible)
        if(!crender->s.blittedquads || !((~crender->s.blittedquads) & cell_blittedquadrants(vis))){
          if(nccell_bg_default_p(vis)){
            vis = &p->basecell;
          }
          if(nccell_bg_palindex_p(vis)){
            if(nccell_bg_alpha(targc) == NCALPHA_TRANSPARENT){
              nccell_set_bg_palindex(targc, nccell_bg_palindex(vis));
            }
          }else{
            unsigned bgblends = crender->s.bgblends;
            cell_blend_bchannel(targc, cell_bchannel(vis), &bgblends);
            crender->s.bgblends = bgblends;
          }
        }else{ // use the local foreground; we're stacking blittings
          if(nccell_fg_default_p(vis)){
            vis = &p->basecell;
          }
          if(nccell_fg_palindex_p(vis)){
            if(nccell_bg_alpha(targc) == NCALPHA_TRANSPARENT){
              nccell_set_bg_palindex(targc, nccell_fg_palindex(vis));
            }
          }else{
            unsigned bgblends = crender->s.bgblends;
            cell_blend_bchannel(targc, cell_fchannel(vis), &bgblends);
            crender->s.bgblends = bgblends;
          }
          crender->s.blittedquads = 0;
        }
      }

      // if we never loaded any content into the cell (or obliterated it by
      // writing in a zero), use the plane's base cell.
      // if we have no character in this cell, we continue to look for a
      // character, but our foreground color will still be used unless it's
      // been set to transparent. if that foreground color is transparent, we
      // still use a character we find here, but its color will come entirely
      // from cells underneath us.
      if(!crender->p){
        const nccell* vis = &p->fb[nfbcellidx(p, y, x)];
        if(vis->gcluster == 0 && !nccell_double_wide_p(vis)){
          vis = &p->basecell;
        }
        // if the following is true, we're a real glyph, and not the right-hand
        // side of a wide glyph (nor the null codepoint).
        if( (targc->gcluster = vis->gcluster) ){ // index copy only
          if(crender->sprixel && crender->sprixel->invalidated == SPRIXEL_HIDE){
//fprintf(stderr, "damaged due to hide %d/%d\n", y, x);
            crender->s.damaged = 1;
          }
          crender->s.blittedquads = cell_blittedquadrants(vis);
          // we can't plop down a wide glyph if the next cell is beyond the
          // screen, nor if we're bisected by a higher plane.
          if(nccell_double_wide_p(vis)){
            // are we on the last column of the real screen? if so, 0x20 us
            if(absx >= dstlenx - 1){
              targc->gcluster = htole(' ');
              targc->width = 1;
            // is the next cell occupied? if so, 0x20 us
            }else if(crender[1].c.gcluster){
//fprintf(stderr, "NULLING out %d/%d (%d/%d) due to %u\n", y, x, absy, absx, crender[1].c.gcluster);
              targc->gcluster = htole(' ');
              targc->width = 1;
            }else{
              targc->stylemask = vis->stylemask;
              targc->width = vis->width;
            }
          }else{
            targc->stylemask = vis->stylemask;
            targc->width = vis->width;
          }
          crender->p = p;
        }else if(nccell_wide_right_p(vis)){
          crender->p = p;
          targc->width = 0;
        }
      }
    }
  }
}

// it's not a pure memset(), because NCALPHA_OPAQUE is the zero value, and
// we need NCALPHA_TRANSPARENT
static inline void
init_rvec(struct crender* rvec, int totalcells){
  struct crender c = {};
  nccell_set_fg_alpha(&c.c, NCALPHA_TRANSPARENT);
  nccell_set_bg_alpha(&c.c, NCALPHA_TRANSPARENT);
  for(int t = 0 ; t < totalcells ; ++t){
    memcpy(&rvec[t], &c, sizeof(c));
  }
}

// adjust an otherwise locked-in cell if highcontrast has been requested. this
// should be done at the end of rendering the cell, so that contrast is solved
// against the real background.
static inline void
lock_in_highcontrast(const tinfo* ti, nccell* targc, struct crender* crender){
  if(nccell_fg_alpha(targc) == NCALPHA_TRANSPARENT){
    nccell_set_fg_default(targc);
  }
  if(nccell_bg_alpha(targc) == NCALPHA_TRANSPARENT){
    nccell_set_bg_default(targc);
  }
  if(crender->s.highcontrast){
    // highcontrast weighs the original at 1/4 and the contrast at 3/4
    if(!nccell_fg_default_p(targc)){
      unsigned fgblends = 3;
      uint32_t fchan = cell_fchannel(targc);
      uint32_t bchan = cell_bchannel(targc);
      uint32_t hchan = channels_blend(highcontrast(ti, bchan), fchan, &fgblends);
      cell_set_fchannel(targc, hchan);
      fgblends = crender->s.hcfgblends;
      hchan = channels_blend(hchan, crender->hcfg, &fgblends);
      cell_set_fchannel(targc, hchan);
    }else{
      nccell_set_fg_rgb(targc, highcontrast(ti, cell_bchannel(targc)));
    }
  }
}

// Postpaint a single cell (multiple if it is a multicolumn EGC). This means
// checking for and locking in high-contrast, checking for damage, and updating
// 'lastframe' for any cells which are damaged.
static inline void
postpaint_cell(const tinfo* ti, nccell* lastframe, int dimx,
               struct crender* crender, egcpool* pool, int y, int* x){
  nccell* targc = &crender->c;
  lock_in_highcontrast(ti, targc, crender);
  nccell* prevcell = &lastframe[fbcellidx(y, dimx, *x)];
  if(cellcmp_and_dupfar(pool, prevcell, crender->p, targc) > 0){
//fprintf(stderr, "damaging due to cmp [%s] %d %d\n", nccell_extended_gcluster(crender->p, &crender->c), y, *x);
    if(crender->sprixel){
      sprixcell_e state = sprixel_state(crender->sprixel, y, *x);
//fprintf(stderr, "state under candidate sprixel: %d %d/%d\n", state, y, *x);
      // we don't need to change it when under an opaque cell, because
      // that's always printed on top.
      if(!crender->s.p_beats_sprixel){
        // leaving out SPRIXCELL_OPAQUE_KITTY here results in cruft
        if(state != SPRIXCELL_OPAQUE_SIXEL){
//fprintf(stderr, "damaged due to opaque %d/%d\n", y, *x);
          crender->s.damaged = 1;
        }
      }
    }else{
//fprintf(stderr, "damaged due to opaque else %d/%d\n", y, *x);
      crender->s.damaged = 1;
    }
    assert(!nccell_wide_right_p(targc));
    const int width = targc->width;
    for(int i = 1 ; i < width ; ++i){
      const ncplane* tmpp = crender->p;
      ++crender;
      crender->p = tmpp;
      ++*x;
      ++prevcell;
      targc = &crender->c;
      targc->gcluster = 0;
      targc->channels = crender[-i].c.channels;
      targc->stylemask = crender[-i].c.stylemask;
      if(cellcmp_and_dupfar(pool, prevcell, crender->p, targc) > 0){
//fprintf(stderr, "damaging due to cmp2 %d/%d\n", y, *x);
        crender->s.damaged = 1;
      }
    }
  }
}


// iterate over the rendered frame, adjusting the foreground colors for any
// cells marked NCALPHA_HIGHCONTRAST, and clearing any cell covered by a
// wide glyph to its left.
//
// FIXME this cannot be performed at render time (we don't yet know the
//       lastframe, and thus can't compute damage), but we *could* unite it
//       with rasterization--factor out the single cell iteration...
// FIXME can we not do the blend a single time here, if we track sums in
//       paint()? tried this before and didn't get a win...
static void
postpaint(const tinfo* ti, nccell* lastframe, int dimy, int dimx,
          struct crender* rvec, egcpool* pool){
  for(int y = 0 ; y < dimy ; ++y){
    for(int x = 0 ; x < dimx ; ++x){
      struct crender* crender = &rvec[fbcellidx(y, dimx, x)];
      postpaint_cell(ti, lastframe, dimx, crender, pool, y, &x);
    }
  }
}

// merging one plane down onto another is basically just performing a render
// using only these two planes, with the result written to the lower plane.
int ncplane_mergedown(ncplane* restrict src, ncplane* restrict dst,
                      int begsrcy, int begsrcx, unsigned leny, unsigned lenx,
                      int dsty, int dstx){
//fprintf(stderr, "Merging down %d/%d @ %d/%d to %d/%d\n", leny, lenx, begsrcy, begsrcx, dsty, dstx);
  if(dsty < 0){
    if(dsty != -1){
      logerror("invalid dsty %d\n", dsty);
      return -1;
    }
    dsty = dst->y;
  }
  if(dstx < 0){
    if(dstx != -1){
      logerror("invalid dstx %d\n", dstx);
      return -1;
    }
    dstx = dst->x;
  }
  if((unsigned)dsty >= dst->leny || (unsigned)dstx >= dst->lenx){
    logerror("dest origin %u/%u ≥ dest dimensions %d/%d\n",
             dsty, dstx, dst->leny, dst->lenx);
    return -1;
  }
  if(begsrcy < 0){
    if(begsrcy != -1){
      logerror("invalid begsrcy %d\n", begsrcy);
      return -1;
    }
    begsrcy = src->y;
  }
  if(begsrcx < 0){
    if(begsrcx != -1){
      logerror("invalid begsrcx %d\n", begsrcx);
      return -1;
    }
    begsrcx = src->x;
  }
  if((unsigned)begsrcy >= src->leny || (unsigned)begsrcx >= src->lenx){
    logerror("source origin %u/%u ≥ source dimensions %d/%d\n",
             begsrcy, begsrcx, src->leny, src->lenx);
    return -1;
  }
  if(leny == 0){
    if((leny = src->leny - begsrcy) == 0){
      logerror("source area was zero height\n");
      return -1;
    }
  }
  if(lenx == 0){
    if((lenx = src->lenx - begsrcx) == 0){
      logerror("source area was zero width\n");
      return -1;
    }
  }
  if(dst->leny - leny < (unsigned)dsty || dst->lenx - lenx < (unsigned)dstx){
    logerror("dest len %u/%u ≥ dest dimensions %d/%d\n",
             leny, lenx, dst->leny, dst->lenx);
    return -1;
  }
  if(src->leny - leny < (unsigned)begsrcy || src->lenx - lenx < (unsigned)begsrcx){
    logerror("source len %u/%u ≥ source dimensions %d/%d\n",
             leny, lenx, src->leny, src->lenx);
    return -1;
  }
  if(src->sprite || dst->sprite){
    logerror("can't merge sprixel planes\n");
    return -1;
  }
  const int totalcells = dst->leny * dst->lenx;
  nccell* rendfb = calloc(sizeof(*rendfb), totalcells);
  const size_t crenderlen = sizeof(struct crender) * totalcells;
  struct crender* rvec = malloc(crenderlen);
  if(!rendfb || !rvec){
    logerror("error allocating render state for %ux%u\n", leny, lenx);
    free(rendfb);
    free(rvec);
    return -1;
  }
  init_rvec(rvec, totalcells);
  sprixel* s = NULL;
  paint(src, rvec, dst->leny, dst->lenx, dst->absy, dst->absx, &s);
  assert(NULL == s);
  paint(dst, rvec, dst->leny, dst->lenx, dst->absy, dst->absx, &s);
  assert(NULL == s);
//fprintf(stderr, "Postpaint start (%dx%d)\n", dst->leny, dst->lenx);
  const struct tinfo* ti = &ncplane_notcurses_const(dst)->tcache;
  postpaint(ti, rendfb, dst->leny, dst->lenx, rvec, &dst->pool);
//fprintf(stderr, "Postpaint done (%dx%d)\n", dst->leny, dst->lenx);
  free(dst->fb);
  dst->fb = rendfb;
  free(rvec);
  return 0;
}

int ncplane_mergedown_simple(ncplane* restrict src, ncplane* restrict dst){
  return ncplane_mergedown(src, dst, 0, 0, 0, 0, 0, 0);
}

// write the nccell's UTF-8 extended grapheme cluster to the provided FILE*.
static int
term_putc(fbuf* f, const egcpool* e, const nccell* c){
  if(cell_simple_p(c)){
//fprintf(stderr, "[%.4s] %08x\n", (const char*)&c->gcluster, c->gcluster); }
    // we must not have any 'cntrl' characters at this point
    if(c->gcluster == 0){
      if(fbuf_putc(f, ' ') < 0){
        return -1;
      }
    }else if(fbuf_puts(f, (const char*)&c->gcluster) == EOF){
      return -1;
    }
  }else{
    if(fbuf_puts(f, egcpool_extended_gcluster(e, c)) == EOF){
      return -1;
    }
  }
  return 0;
}

// write any escape sequences necessary to set the desired style
static inline int
term_setstyles(fbuf* f, notcurses* nc, const nccell* c){
  unsigned normalized = false;
  int ret = coerce_styles(f, &nc->tcache, &nc->rstate.curattr,
                          nccell_styles(c), &normalized);
  if(normalized){
    nc->rstate.fgdefelidable = true;
    nc->rstate.bgdefelidable = true;
    nc->rstate.bgelidable = false;
    nc->rstate.fgelidable = false;
    nc->rstate.bgpalelidable = false;
    nc->rstate.fgpalelidable = false;
  }
  return ret;
}

// u8->str lookup table used in term_esc_rgb below
static const char* const NUMBERS[] = {
"0;", "1;", "2;", "3;", "4;", "5;", "6;", "7;", "8;", "9;", "10;", "11;", "12;", "13;", "14;", "15;", "16;",
"17;", "18;", "19;", "20;", "21;", "22;", "23;", "24;", "25;", "26;", "27;", "28;", "29;", "30;", "31;", "32;",
"33;", "34;", "35;", "36;", "37;", "38;", "39;", "40;", "41;", "42;", "43;", "44;", "45;", "46;", "47;", "48;",
"49;", "50;", "51;", "52;", "53;", "54;", "55;", "56;", "57;", "58;", "59;", "60;", "61;", "62;", "63;", "64;",
"65;", "66;", "67;", "68;", "69;", "70;", "71;", "72;", "73;", "74;", "75;", "76;", "77;", "78;", "79;", "80;",
"81;", "82;", "83;", "84;", "85;", "86;", "87;", "88;", "89;", "90;", "91;", "92;", "93;", "94;", "95;", "96;",
"97;", "98;", "99;", "100;", "101;", "102;", "103;", "104;", "105;", "106;", "107;", "108;", "109;", "110;", "111;", "112;",
"113;", "114;", "115;", "116;", "117;", "118;", "119;", "120;", "121;", "122;", "123;", "124;", "125;", "126;", "127;", "128;",
"129;", "130;", "131;", "132;", "133;", "134;", "135;", "136;", "137;", "138;", "139;", "140;", "141;", "142;", "143;", "144;",
"145;", "146;", "147;", "148;", "149;", "150;", "151;", "152;", "153;", "154;", "155;", "156;", "157;", "158;", "159;", "160;",
"161;", "162;", "163;", "164;", "165;", "166;", "167;", "168;", "169;", "170;", "171;", "172;", "173;", "174;", "175;", "176;",
"177;", "178;", "179;", "180;", "181;", "182;", "183;", "184;", "185;", "186;", "187;", "188;", "189;", "190;", "191;", "192;",
"193;", "194;", "195;", "196;", "197;", "198;", "199;", "200;", "201;", "202;", "203;", "204;", "205;", "206;", "207;", "208;",
"209;", "210;", "211;", "212;", "213;", "214;", "215;", "216;", "217;", "218;", "219;", "220;", "221;", "222;", "223;", "224;",
"225;", "226;", "227;", "228;", "229;", "230;", "231;", "232;", "233;", "234;", "235;", "236;", "237;", "238;", "239;", "240;",
"241;", "242;", "243;", "244;", "245;", "246;", "247;", "248;", "249;", "250;", "251;", "252;", "253;", "254;", "255;", };

static inline int
term_esc_rgb(fbuf* f, bool foreground, unsigned r, unsigned g, unsigned b){
  // The correct way to do this is using tiparm+tputs, but doing so (at least
  // as of terminfo 6.1.20191019) both emits ~3% more bytes for a run of 'rgb'
  // and gives rise to some inaccurate colors (possibly due to special handling
  // of values < 256; I'm not at this time sure). So we just cons up our own.
  /*if(esc == 4){
    return fbuf_emit(f, "setab", tiparm(nc->setab, (int)((r << 16u) | (g << 8u) | b)));
  }else if(esc == 3){
    return fbuf_emit(f, "setaf", tiparm(nc->setaf, (int)((r << 16u) | (g << 8u) | b)));
  }else{
    return -1;
  }*/
  #define RGBESC1 "\x1b" "["
  // we'd like to use the proper ITU T.416 colon syntax i.e. "8:2::", but it is
  // not supported by several terminal emulators :/.
  #define RGBESC2 "8;2;"
  // fprintf() was sitting atop our profiles, so we put the effort into a fast solution
  // here. assemble a buffer using constants and a lookup table.
  fbuf_putn(f, RGBESC1, strlen(RGBESC1));
  fbuf_putc(f, foreground ? '3' : '4');
  fbuf_putn(f, RGBESC2, strlen(RGBESC2));
  const char* s = NUMBERS[r];
  while(*s){
    fbuf_putc(f, *s++);
  }
  s = NUMBERS[g];
  while(*s){
    fbuf_putc(f, *s++);
  }
  s = NUMBERS[b];
  while(*s != ';'){
    fbuf_putc(f, *s++);
  }
  fbuf_putc(f, 'm');
  return 0;
}

static inline int
term_bg_rgb8(const tinfo* ti, fbuf* f, unsigned r, unsigned g, unsigned b){
  // We typically want to use tputs() and tiperm() to acquire and write the
  // escapes, as these take into account terminal-specific delays, padding,
  // etc. For the case of DirectColor, there is no suitable terminfo entry, but
  // we're also in that case working with hopefully more robust terminals.
  // If it doesn't work, eh, it doesn't work. Fuck the world; save yourself.
  if(ti->caps.rgb){
    if((ti->bg_collides_default & 0xff000000) == 0x01000000){
      if((r == ncchannel_r(ti->bg_collides_default)) &&
         (g == ncchannel_g(ti->bg_collides_default)) &&
         (b == ncchannel_b(ti->bg_collides_default))){
        // the human eye has fewer blue cones than red or green. toggle
        // the last bit in the blue component to avoid a collision.
        b ^= 0x00000001;
      }
    }
    return term_esc_rgb(f, false, r, g, b);
  }else{
    const char* setab = get_escape(ti, ESCAPE_SETAB);
    if(setab){
      // For 256-color indexed mode, start constructing a palette based off
      // the inputs *if we can change the palette*. If more than 256 are used on
      // a single screen, start... combining close ones? For 8-color mode, simple
      // interpolation. I have no idea what to do for 88 colors. FIXME
      if(ti->caps.colors >= 256){
        return fbuf_emit(f, tiparm(setab, rgb_quantize_256(r, g, b)));
      }else if(ti->caps.colors >= 8){
        return fbuf_emit(f, tiparm(setab, rgb_quantize_8(r, g, b)));
      }
    }
  }
  return 0;
}

int term_fg_rgb8(const tinfo* ti, fbuf* f, unsigned r, unsigned g, unsigned b){
  // We typically want to use tputs() and tiperm() to acquire and write the
  // escapes, as these take into account terminal-specific delays, padding,
  // etc. For the case of DirectColor, there is no suitable terminfo entry, but
  // we're also in that case working with hopefully more robust terminals.
  // If it doesn't work, eh, it doesn't work. Fuck the world; save yourself.
  if(ti->caps.rgb){
    return term_esc_rgb(f, true, r, g, b);
  }else{
    const char* setaf = get_escape(ti, ESCAPE_SETAF);
    if(setaf){
      // For 256-color indexed mode, start constructing a palette based off
      // the inputs *if we can change the palette*. If more than 256 are used on
      // a single screen, start... combining close ones? For 8-color mode, simple
      // interpolation. I have no idea what to do for 88 colors. FIXME
      if(ti->caps.colors >= 256){
        return fbuf_emit(f, tiparm(setaf, rgb_quantize_256(r, g, b)));
      }else if(ti->caps.colors >= 8){
        return fbuf_emit(f, tiparm(setaf, rgb_quantize_8(r, g, b)));
      }
    }
  }
  return 0;
}

static inline int
update_palette(notcurses* nc, fbuf* f){
  if(nc->tcache.caps.can_change_colors){
    const char* initc = get_escape(&nc->tcache, ESCAPE_INITC);
    for(size_t damageidx = 0 ; damageidx < sizeof(nc->palette.chans) / sizeof(*nc->palette.chans) ; ++damageidx){
      unsigned r, g, b;
      if(nc->palette_damage[damageidx]){
        ncchannel_rgb8(nc->palette.chans[damageidx], &r, &g, &b);
        // Need convert RGB values [0..256) to [0..1000], ugh
        // FIXME need handle HSL case also
        r = r * 1000 / 255;
        g = g * 1000 / 255;
        b = b * 1000 / 255;
        if(fbuf_emit(f, tiparm(initc, damageidx, r, g, b)) < 0){
          return -1;
        }
        nc->palette_damage[damageidx] = false;
      }
    }
  }
  return 0;
}

// at least one of the foreground and background are the default. emit the
// necessary return to default (if one is necessary), and update rstate.
static inline int
raster_defaults(notcurses* nc, bool fgdef, bool bgdef, fbuf* f){
  const char* op = get_escape(&nc->tcache, ESCAPE_OP);
  if(op == NULL){ // if we don't have op, we don't have fgop/bgop
    return 0;
  }
  const char* fgop = get_escape(&nc->tcache, ESCAPE_FGOP);
  const char* bgop = get_escape(&nc->tcache, ESCAPE_BGOP);
  bool mustsetfg = fgdef && !nc->rstate.fgdefelidable;
  bool mustsetbg = bgdef && !nc->rstate.bgdefelidable;
  if(!mustsetfg && !mustsetbg){ // needn't emit anything
    ++nc->stats.s.defaultelisions;
    return 0;
  }else if((mustsetfg && mustsetbg) || !fgop || !bgop){
    if(fbuf_emit(f, op)){
      return -1;
    }
    nc->rstate.fgdefelidable = true;
    nc->rstate.bgdefelidable = true;
    nc->rstate.fgelidable = false;
    nc->rstate.bgelidable = false;
    nc->rstate.fgpalelidable = false;
    nc->rstate.bgpalelidable = false;
  }else if(mustsetfg){ // if we reach here, we must have fgop
    if(fbuf_emit(f, fgop)){
      return -1;
    }
    nc->rstate.fgdefelidable = true;
    nc->rstate.fgelidable = false;
    nc->rstate.fgpalelidable = false;
  }else{ // mustsetbg and !mustsetfg and bgop != NULL
    if(fbuf_emit(f, bgop)){
      return -1;
    }
    nc->rstate.bgdefelidable = true;
    nc->rstate.bgelidable = false;
    nc->rstate.bgpalelidable = false;
  }
  ++nc->stats.s.defaultemissions;
  return 0;
}

// these are unlikely, so we leave it uninlined
static int
emit_fg_palindex(notcurses* nc, fbuf* f, const nccell* srccell){
  unsigned palfg = nccell_fg_palindex(srccell);
  // we overload lastr for the palette index; both are 8 bits
  if(nc->rstate.fgpalelidable && nc->rstate.lastr == palfg){
    ++nc->stats.s.fgelisions;
  }else{
    if(term_fg_palindex(nc, f, palfg)){
      return -1;
    }
    ++nc->stats.s.fgemissions;
    nc->rstate.fgpalelidable = true;
  }
  nc->rstate.lastr = palfg;
  nc->rstate.fgdefelidable = false;
  nc->rstate.fgelidable = false;
  return 0;
}

static int
emit_bg_palindex(notcurses* nc, fbuf* f, const nccell* srccell){
  unsigned palbg = nccell_bg_palindex(srccell);
  if(nc->rstate.bgpalelidable && nc->rstate.lastbr == palbg){
    ++nc->stats.s.bgelisions;
  }else{
    if(term_bg_palindex(nc, f, palbg)){
      return -1;
    }
    ++nc->stats.s.bgemissions;
    nc->rstate.bgpalelidable = true;
  }
  nc->rstate.lastr = palbg;
  nc->rstate.bgdefelidable = false;
  nc->rstate.bgelidable = false;
  return 0;
}

// this first phase of sprixel rasterization is responsible for:
//  1) invalidating all QUIESCENT sprixels if the pile has changed (because
//      it would have been destroyed when switching away from our pile).
//      for the same reason, invalidate all MOVE sprixels in this case.
//  2) damaging all cells under a HIDE sixel, so text phase 1 consumes it
//      (not necessary for kitty graphics)
//  3) damaging uncovered cells under a MOVE (not necessary for kitty)
//  4) drawing invalidated sixels and loading invalidated kitty graphics
//      (new kitty graphics are *not* yet made visible)
// by the end of this pass, all sixels are *complete*. all kitty graphics
// are loaded, but old kitty graphics remain visible, and new/updated kitty
// graphics are not yet visible, and they have not moved.
static int64_t
clean_sprixels(notcurses* nc, ncpile* p, fbuf* f, int scrolls){
  sprixel* s;
  sprixel** parent = &p->sprixelcache;
  int64_t bytesemitted = 0;
  while( (s = *parent) ){
    loginfo("Phase 1 sprixel %u state %d loc %d/%d\n", s->id,
            s->invalidated, s->n ? s->n->absy : -1, s->n ? s->n->absx : -1);
    if(s->invalidated == SPRIXEL_QUIESCENT){
      if(p != nc->last_pile){
        s->invalidated = SPRIXEL_UNSEEN;
      }
    }else if(s->invalidated == SPRIXEL_HIDE){
//fprintf(stderr, "OUGHT HIDE %d [%dx%d] %p\n", s->id, s->dimy, s->dimx, s);
      int r = sprite_scrub(nc, p, s);
      if(r < 0){
        return -1;
      }else if(r > 0){
        if( (*parent = s->next) ){
          s->next->prev = s->prev;
        }
        sprixel_free(s);
        // need to avoid the rest of the iteration, as s is dead
        continue; // don't account as an elision
      }
    }
    if(s->invalidated == SPRIXEL_INVALIDATED && nc->tcache.pixel_refresh){
      nc->tcache.pixel_refresh(p, s);
    }else if(s->invalidated == SPRIXEL_MOVED ||
             s->invalidated == SPRIXEL_UNSEEN ||
             s->invalidated == SPRIXEL_INVALIDATED){
//fprintf(stderr, "1 MOVING BITMAP %d STATE %d AT %d/%d for %p\n", s->id, s->invalidated, y + nc->margin_t, x + nc->margin_l, s->n);
      if(s->invalidated == SPRIXEL_MOVED){
        if(p != nc->last_pile){
          s->invalidated = SPRIXEL_UNSEEN;
        }else{
          if(s->n->absx == s->movedfromx){
            if(s->movedfromy - s->n->absy == scrolls){
              s->invalidated = SPRIXEL_QUIESCENT; // FIXME might need to return to INVALIDATED?
              loginfo("sprixel was scrolled %d, no redraw\n", scrolls);
              continue;
            }
          }
        }
      }
      // otherwise it's a new pile, so we couldn't have been on-screen
      int r = sprite_redraw(nc, p, s, f, nc->margin_t, nc->margin_l);
      if(r < 0){
        return -1;
      }
      bytesemitted += r;
      ++nc->stats.s.sprixelemissions;
    }else{
      ++nc->stats.s.sprixelelisions;
    }
    parent = &s->next;
//fprintf(stderr, "SPRIXEL STATE: %d\n", s->invalidated);
  }
  return bytesemitted;
}

// scroll the lastframe data |rows| up, to reflect scrolling reality
static void
scroll_lastframe(notcurses* nc, unsigned rows){
  // the top |rows| rows need be released (though not more than the actual
  // number of rows!)
  if(rows > nc->lfdimy){
    rows = nc->lfdimy;
  }
  for(unsigned targy = 0 ; targy < rows ; ++targy){
    for(unsigned targx = 0 ; targx < nc->lfdimx ; ++targx){
      const size_t damageidx = targy * nc->lfdimx + targx;
      nccell* c = &nc->lastframe[damageidx];
      pool_release(&nc->pool, c);
    }
  }
  // now for all rows subsequent, up through lfdimy - rows, move them back.
  // if we scrolled all rows, we will not move anything (and we just
  // released everything).
  for(unsigned targy = 0 ; targy < nc->lfdimy - rows ; ++targy){
    const size_t dstidx = targy * nc->lfdimx;
    nccell* dst = &nc->lastframe[dstidx];
    const size_t srcidx = dstidx + rows * nc->lfdimx;
    const nccell* src = &nc->lastframe[srcidx];
    memcpy(dst, src, sizeof(*dst) * nc->lfdimx);
  }
  // now for the last |rows| rows, initialize them to 0.
  unsigned targy = nc->lfdimy - rows;
  while(targy < nc->lfdimy){
    const size_t dstidx = targy * nc->lfdimx;
    nccell* dst = &nc->lastframe[dstidx];
    memset(dst, 0, sizeof(*dst) * nc->lfdimx);
    ++targy;
  }
}

// "%d tardies to work off, by far the most in the class!\n", p->scrolls
static int
rasterize_scrolls(const ncpile* p, fbuf* f){
  int scrolls = p->scrolls;
  if(scrolls == 0){
    return 0;
  }
  logdebug("order-%d scroll\n", scrolls);
  if(p->nc->rstate.logendy >= 0){
    p->nc->rstate.logendy -= scrolls;
    if(p->nc->rstate.logendy < 0){
      p->nc->rstate.logendy = 0;
      p->nc->rstate.logendx = 0;
    }
  }
  if(p->nc->tcache.pixel_scroll){
    p->nc->tcache.pixel_scroll(p, &p->nc->tcache, scrolls);
  }
  if(goto_location(p->nc, f, p->dimy, 0, NULL)){
    return -1;
  }
  // terminals advertising 'bce' will scroll in the current background color;
  // switch back to the default explicitly.
  if(p->nc->tcache.bce){
    if(raster_defaults(p->nc, false, true, f)){
      return -1;
    }
  }
  return emit_scrolls(&p->nc->tcache, scrolls, f);
}

// second sprixel pass in rasterization. by this time, all sixels are handled
// (and in the QUIESCENT state); only persistent kitty graphics still require
// operation. responsibilities of this second pass include:
//
// 1) if we're a different pile, issue the kitty universal clear
// 2) first, hide all sprixels in the HIDE state
// 3) then, make allo LOADED sprixels visible
//
// don't account for sprixelemissions here, as they were already counted.
static int64_t
rasterize_sprixels(notcurses* nc, ncpile* p, fbuf* f){
  int64_t bytesemitted = 0;
  sprixel* s;
  sprixel** parent = &p->sprixelcache;
  while( (s = *parent) ){
//fprintf(stderr, "YARR HARR HARR SPIRXLE %u STATE %d\n", s->id, s->invalidated);
    if(s->invalidated == SPRIXEL_INVALIDATED){
//fprintf(stderr, "3 DRAWING BITMAP %d STATE %d AT %d/%d for %p\n", s->id, s->invalidated, nc->margin_t, nc->margin_l, s->n);
      int r = sprite_draw(&nc->tcache, p, s, f, nc->margin_t, nc->margin_l);
      if(r < 0){
        return -1;
      }else if(r > 0){
        bytesemitted += r;
        nc->rstate.hardcursorpos = true;
      }
    }else if(s->invalidated == SPRIXEL_LOADED){
      if(nc->tcache.pixel_commit){
        int y, x;
        ncplane_abs_yx(s->n, &y, &x);
        if(goto_location(nc, f, y + nc->margin_t, x + nc->margin_l, NULL)){
          return -1;
        }
        if(sprite_commit(&nc->tcache, f, s, false)){
          return -1;
        }
        nc->rstate.hardcursorpos = true;
      }
    }else if(s->invalidated == SPRIXEL_HIDE){
      if(nc->tcache.pixel_remove){
        if(nc->tcache.pixel_remove(s->id, f) < 0){
          return -1;
        }
        if( (*parent = s->next) ){
          s->next->prev = s->prev;
        }
        sprixel_free(s);
        continue;
      }
    }
    parent = &s->next;
  }
  return bytesemitted;
}

// bitmap backends which don't use the bytestream (currently only fbcon)
// need go at the very end, following writeout. pass again, invoking
// pixel_draw_late if defined.
static int64_t
rasterize_sprixels_post(notcurses* nc, ncpile* p){
  if(!nc->tcache.pixel_draw_late){
    return 0;
  }
  int64_t bytesemitted = 0;
  sprixel* s;
  sprixel** parent = &p->sprixelcache;
  while( (s = *parent) ){
//fprintf(stderr, "YARR HARR HARR SPIRXLE %u STATE %d\n", s->id, s->invalidated);
    if(s->invalidated == SPRIXEL_INVALIDATED || s->invalidated == SPRIXEL_UNSEEN){
      int offy, offx;
      ncplane_abs_yx(s->n, &offy, &offx);
//fprintf(stderr, "5 DRAWING BITMAP %d STATE %d AT %d/%d for %p\n", s->id, s->invalidated, nc->margin_t + offy, nc->margin_l + offx, s->n);
      int r = nc->tcache.pixel_draw_late(&nc->tcache, s, nc->margin_t + offy, nc->margin_l + offx);
      if(r < 0){
        return -1;
      }
      bytesemitted += r;
    }
    parent = &s->next;
  }
  return bytesemitted;
}

// Producing the frame requires three steps:
//  * render -- build up a flat framebuffer from a set of ncplanes
//  * rasterize -- build up a UTF-8/ASCII stream of escapes and EGCs
//  * refresh -- write the stream to the emulator

// Takes a rendered frame (a flat framebuffer, where each cell has the desired
// EGC, attribute, and channels), which has been written to nc->lastframe, and
// spits out an optimal sequence of terminal-appropriate escapes and EGCs. There
// should be an rvec entry for each cell, but only the 'damaged' field is used.
// lastframe has *not yet been written to the screen*, i.e. it's only about to
// *become* the last frame rasterized.
static int
rasterize_core(notcurses* nc, const ncpile* p, fbuf* f, unsigned phase){
  struct crender* rvec = p->crender;
  // we only need to emit a coordinate if it was damaged. the damagemap is a
  // bit per coordinate, one per struct crender.
  for(unsigned y = nc->margin_t; y < p->dimy + nc->margin_t ; ++y){
    const int innery = y - nc->margin_t;
    for(unsigned x = nc->margin_l ; x < p->dimx + nc->margin_l ; ++x){
      const int innerx = x - nc->margin_l;
      const size_t damageidx = innery * nc->lfdimx + innerx;
      unsigned r, g, b, br, bg, bb;
      const nccell* srccell = &nc->lastframe[damageidx];
      if(!rvec[damageidx].s.damaged){
        // no need to emit a cell; what we rendered appears to already be
        // here. no updates are performed to elision state nor lastframe.
        ++nc->stats.s.cellelisions;
        if(nccell_wide_left_p(srccell)){
          ++x;
        }
      }else if(phase != 0 || !rvec[damageidx].s.p_beats_sprixel){
//fprintf(stderr, "phase %u damaged at %d/%d %d\n", phase, innery, innerx, x);
        // in the first text phase, we draw only those glyphs where the glyph
        // was not above a sprixel (and the cell is damaged). in the second
        // phase, we draw everything that remains damaged.
        ++nc->stats.s.cellemissions;
        if(goto_location(nc, f, y, x, rvec[damageidx].p)){
          return -1;
        }
        // set the style. this can change the color back to the default; if it
        // does, we need update our elision possibilities.
        if(term_setstyles(f, nc, srccell)){
          return -1;
        }
        // if our cell has a default foreground *or* background, we can elide
        // the default set iff one of:
        //  * we are a partial glyph, and the previous was default on both, or
        //  * we are a no-foreground glyph, and the previous was default background, or
        //  * we are a no-background glyph, and the previous was default foreground
        bool nobackground = cell_nobackground_p(srccell);
        if((nccell_fg_default_p(srccell)) || (!nobackground && nccell_bg_default_p(srccell))){
          if(raster_defaults(nc, nccell_fg_default_p(srccell),
                             !nobackground && nccell_bg_default_p(srccell), f)){
            return -1;
          }
        }
        // if our cell has a non-default foreground, we can elide the
        // non-default foreground set iff either:
        //  * the previous was non-default, and matches what we have now, or
        //  * we are a no-foreground glyph (iswspace() is true)
        if(nccell_fg_palindex_p(srccell)){ // palette-indexed foreground
          if(emit_fg_palindex(nc, f, srccell)){
            return -1;
          }
        }else if(!nccell_fg_default_p(srccell)){ // rgb foreground
          nccell_fg_rgb8(srccell, &r, &g, &b);
          if(nc->rstate.fgelidable && nc->rstate.lastr == r && nc->rstate.lastg == g && nc->rstate.lastb == b){
            ++nc->stats.s.fgelisions;
          }else{
            if(term_fg_rgb8(&nc->tcache, f, r, g, b)){
              return -1;
            }
            ++nc->stats.s.fgemissions;
            nc->rstate.fgelidable = true;
          }
          nc->rstate.lastr = r; nc->rstate.lastg = g; nc->rstate.lastb = b;
          nc->rstate.fgdefelidable = false;
          nc->rstate.fgpalelidable = false;
        }
        // if our cell has a non-default background, we can elide the
        // non-default background set iff either:
        //  * we do not use the background, because the cell is all-foreground,
        //  * the previous was non-default, and matches what we have now, or
        if(nobackground){
          ++nc->stats.s.bgelisions;
        }else if(nccell_bg_palindex_p(srccell)){ // palette-indexed background
          if(emit_bg_palindex(nc, f, srccell)){
            return -1;
          }
        }else if(!nccell_bg_default_p(srccell)){ // rgb background
          nccell_bg_rgb8(srccell, &br, &bg, &bb);
          if(nc->rstate.bgelidable && nc->rstate.lastbr == br && nc->rstate.lastbg == bg && nc->rstate.lastbb == bb){
            ++nc->stats.s.bgelisions;
          }else{
            if(term_bg_rgb8(&nc->tcache, f, br, bg, bb)){
              return -1;
            }
            ++nc->stats.s.bgemissions;
            nc->rstate.bgelidable = true;
          }
          nc->rstate.lastbr = br; nc->rstate.lastbg = bg; nc->rstate.lastbb = bb;
          nc->rstate.bgdefelidable = false;
          nc->rstate.bgpalelidable = false;
        }
//fprintf(stderr, "RAST %08x [%s] to %d/%d cols: %u %016lx\n", srccell->gcluster, pool_extended_gcluster(&nc->pool, srccell), y, x, srccell->width, srccell->channels);
        // this is used to invalidate the sprixel in the first text round,
        // which is only necessary for sixel, not kitty.
        if(rvec[damageidx].sprixel){
          sprixcell_e scstate = sprixel_state(rvec[damageidx].sprixel, y - nc->margin_t, x - nc->margin_l);
          if((scstate == SPRIXCELL_MIXED_SIXEL || scstate == SPRIXCELL_OPAQUE_SIXEL)
             && !rvec[damageidx].s.p_beats_sprixel){
//fprintf(stderr, "INVALIDATING at %d/%d (%u)\n", y, x, rvec[damageidx].s.p_beats_sprixel);
            sprixel_invalidate(rvec[damageidx].sprixel, y, x);
          }
        }
        if(term_putc(f, &nc->pool, srccell)){
          return -1;
        }
        rvec[damageidx].s.damaged = 0;
        rvec[damageidx].s.p_beats_sprixel = 0;
        nc->rstate.x += srccell->width;
        if(srccell->width){ // check only necessary when undamaged; be safe
          x += srccell->width - 1;
        }else{
          ++nc->rstate.x;
        }
      }
//fprintf(stderr, "damageidx: %ld\n", damageidx);
    }
  }
  return 0;
}

// 'asu' on input is non-0 if application-synchronized updates are permitted
// (they are not, for instance, when rendering to a non-tty). on output,
// assuming success, it is non-0 if application-synchronized updates are
// desired; in this case, a SUM footer is present at the end of the buffer.
static int
notcurses_rasterize_inner(notcurses* nc, ncpile* p, fbuf* f, unsigned* asu){
  logdebug("pile %p ymax: %d xmax: %d\n", p, p->dimy + nc->margin_t, p->dimx + nc->margin_l);
  // don't write a clearscreen. we only update things that have been changed.
  // we explicitly move the cursor at the beginning of each output line, so no
  // need to home it expliticly.
  update_palette(nc, f);
  if(rasterize_scrolls(p, f)){
    return -1;
  }
  int scrolls = p->scrolls;
  p->scrolls = 0;
  logdebug("Sprixel phase 1\n");
  int64_t sprixelbytes = clean_sprixels(nc, p, f, scrolls);
  if(sprixelbytes < 0){
    return -1;
  }
  logdebug("Glyph phase 1\n");
  if(rasterize_core(nc, p, f, 0)){
    return -1;
  }
  logdebug("Sprixel phase 2\n");
  int64_t rasprixelbytes = rasterize_sprixels(nc, p, f);
  if(rasprixelbytes < 0){
    return -1;
  }
  sprixelbytes += rasprixelbytes;
  pthread_mutex_lock(&nc->stats.lock);
    nc->stats.s.sprixelbytes += sprixelbytes;
  pthread_mutex_unlock(&nc->stats.lock);
  logdebug("Glyph phase 2\n");
  if(rasterize_core(nc, p, f, 1)){
    return -1;
  }
#define MIN_SUMODE_SIZE BUFSIZ
  if(*asu){
    if(nc->rstate.f.used >= MIN_SUMODE_SIZE){
      const char* endasu = get_escape(&nc->tcache, ESCAPE_ESUM);
      if(endasu){
        if(fbuf_puts(f, endasu) < 0){
          *asu = 0;
        }
      }else{
        *asu = 0;
      }
    }else{
      *asu = 0;
    }
  }
#undef MIN_SUMODE_SIZE
  return nc->rstate.f.used;
}

// rasterize the rendered frame, and blockingly write it out to the terminal.
static int
raster_and_write(notcurses* nc, ncpile* p, fbuf* f){
  fbuf_reset(f);
  // will we be using application-synchronized updates? if this comes back as
  // non-zero, we are, and must emit the header. no SUM without a tty, and we
  // can't have the escape without being connected to one...
  const char* basu = get_escape(&nc->tcache, ESCAPE_BSUM);
  unsigned useasu = basu ? 1 : 0;
  // if we have SUM support, emit a BSU speculatively. if we do so, but don't
  // actually use an ESU, this BSUM must be skipped on write.
  if(useasu){
    if(fbuf_puts(f, basu) < 0){
      return -1;
    }
  }
  if(notcurses_rasterize_inner(nc, p, f, &useasu) < 0){
    return -1;
  }
  // if we loaded a BSU into the front, but don't actually want to use it,
  // we start printing after the BSU.
  size_t moffset = 0;
  if(basu){
    if(useasu){
      ++nc->stats.s.appsync_updates;
    }else{
      moffset = strlen(basu);
    }
  }
  int ret = 0;
  sigset_t oldmask;
  block_signals(&oldmask);
  if(blocking_write(fileno(nc->ttyfp), nc->rstate.f.buf + moffset,
                    nc->rstate.f.used - moffset)){
    ret = -1;
  }
  unblock_signals(&oldmask);
  rasterize_sprixels_post(nc, p);
//fprintf(stderr, "%lu/%lu %lu/%lu %lu/%lu %d\n", nc->stats.defaultelisions, nc->stats.defaultemissions, nc->stats.fgelisions, nc->stats.fgemissions, nc->stats.bgelisions, nc->stats.bgemissions, ret);
  if(ret < 0){
    return ret;
  }
  return nc->rstate.f.used;
}

// if the cursor is enabled, store its location and disable it. then, once done
// rasterizing, enable it afresh, moving it to the stored location. if left on
// during rasterization, we'll get grotesque flicker. 'out' is a memstream
// used to collect a buffer.
static inline int
notcurses_rasterize(notcurses* nc, ncpile* p, fbuf* f){
  const int cursory = nc->cursory;
  const int cursorx = nc->cursorx;
  if(cursory >= 0){ // either both are good, or neither is
    notcurses_cursor_disable(nc);
  }
  int ret = raster_and_write(nc, p, f);
  fbuf_reset(f);
  if(cursory >= 0){
    notcurses_cursor_enable(nc, cursory, cursorx);
  }else if(nc->rstate.logendy >= 0){
    goto_location(nc, f, nc->rstate.logendy, nc->rstate.logendx, nc->rstate.lastsrcp);
    if(fbuf_flush(f, nc->ttyfp)){
      ret = -1;
    }
  }
  nc->last_pile = p;
  return ret;
}

// get the cursor to the upper-left corner by one means or another, clearing
// the screen while doing so.
int clear_and_home(notcurses* nc, tinfo* ti, fbuf* f){
  // clear clears the screen and homes the cursor by itself
  const char* clearscr = get_escape(ti, ESCAPE_CLEAR);
  if(clearscr){
    if(fbuf_emit(f, clearscr) == 0){
      goto success;
    }
  }
  if(emit_scrolls(ti, ncplane_dim_y(notcurses_stdplane_const(nc)), f)){
    return -1;
  }
  if(goto_location(nc, f, 0, 0, NULL)){
    return -1;
  }

success:
  nc->rstate.x = 0;
  nc->rstate.y = 0;
  return 0;
}

// FIXME need to work with the most recently-rendered pile, no?
int notcurses_refresh(notcurses* nc, unsigned* restrict dimy, unsigned* restrict dimx){
  if(notcurses_resize(nc, dimy, dimx)){
    return -1;
  }
  fbuf_reset(&nc->rstate.f);
  if(clear_and_home(nc, &nc->tcache, &nc->rstate.f)){
    return -1;
  }
  if(fbuf_flush(&nc->rstate.f, nc->ttyfp)){
    return -1;
  }
  if(nc->lfdimx == 0 || nc->lfdimy == 0){
    return 0;
  }
  ncpile p = {};
  p.dimy = nc->lfdimy;
  p.dimx = nc->lfdimx;
  const int count = p.dimy * p.dimx;
  p.crender = malloc(count * sizeof(*p.crender));
  if(p.crender == NULL){
    return -1;
  }
  init_rvec(p.crender, count);
  for(int i = 0 ; i < count ; ++i){
    p.crender[i].s.damaged = 1;
  }
  int ret = notcurses_rasterize(nc, &p, &nc->rstate.f);
  free(p.crender);
  if(ret < 0){
    return -1;
  }
  ++nc->stats.s.refreshes;
  return 0;
}

int ncpile_render_to_file(ncplane* n, FILE* fp){
  notcurses* nc = ncplane_notcurses(n);
  ncpile* p = ncplane_pile(n);
  if(nc->lfdimx == 0 || nc->lfdimy == 0){
    return 0;
  }
  fbuf f = {};
  if(fbuf_init(&f)){
    return -1;
  }
  const unsigned count = (nc->lfdimx > p->dimx ? nc->lfdimx : p->dimx) *
                         (nc->lfdimy > p->dimy ? nc->lfdimy : p->dimy);
  p->crender = malloc(count * sizeof(*p->crender));
  if(p->crender == NULL){
    fbuf_free(&f);
    return -1;
  }
  init_rvec(p->crender, count);
  for(unsigned i = 0 ; i < count ; ++i){
    p->crender[i].s.damaged = 1;
  }
  int ret = raster_and_write(nc, p, &f);
  free(p->crender);
  if(ret > 0){
    if(fwrite(f.buf, f.used, 1, fp) == 1){
      ret = 0;
    }else{
      ret = -1;
    }
  }
  fbuf_free(&f);
  return ret;
}

// We execute the painter's algorithm, starting from our topmost plane. The
// damagevector should be all zeros on input. On success, it will reflect
// which cells were changed. We solve for each coordinate's cell by walking
// down the z-buffer, looking at intersections with ncplanes. This implies
// locking down the EGC, the attributes, and the channels for each cell.
static void
ncpile_render_internal(ncplane* n, struct crender* rvec, int leny, int lenx){
//fprintf(stderr, "rendering %dx%d\n", leny, lenx);
  ncpile* np = ncplane_pile(n);
  ncplane* p = np->top;
  sprixel* sprixel_list = NULL;
  while(p){
    paint(p, rvec, leny, lenx, 0, 0, &sprixel_list);
    p = p->below;
  }
  if(sprixel_list){
    if(np->sprixelcache){
      sprixel* s = sprixel_list;
      while(s->next){
        s = s->next;
      }
      if( (s->next = np->sprixelcache) ){
        np->sprixelcache->prev = s;
      }
    }
    np->sprixelcache = sprixel_list;
  }
}

int ncpile_rasterize(ncplane* n){
  struct timespec start, rasterdone, writedone;
  clock_gettime(CLOCK_MONOTONIC, &start);
  ncpile* pile = ncplane_pile(n);
  struct notcurses* nc = ncplane_notcurses(n);
  const int miny = pile->dimy < nc->lfdimy ? pile->dimy : nc->lfdimy;
  const int minx = pile->dimx < nc->lfdimx ? pile->dimx : nc->lfdimx;
  const struct tinfo* ti = &ncplane_notcurses_const(n)->tcache;
  postpaint(ti, nc->lastframe, miny, minx, pile->crender, &nc->pool);
  clock_gettime(CLOCK_MONOTONIC, &rasterdone);
  int bytes = notcurses_rasterize(nc, pile, &nc->rstate.f);
  // accepts -1 as an indication of failure
  clock_gettime(CLOCK_MONOTONIC, &writedone);
  pthread_mutex_lock(&nc->stats.lock);
    update_raster_bytes(&nc->stats.s, bytes);
    update_raster_stats(&rasterdone, &start, &nc->stats.s);
    update_write_stats(&writedone, &rasterdone, &nc->stats.s, bytes);
  pthread_mutex_unlock(&nc->stats.lock);
  if(bytes < 0){
    return -1;
  }
  return 0;
}

// ensure the crender vector of 'n' is properly sized for 'n'->dimy x 'n'->dimx,
// and initialize the rvec afresh for a new render.
static int
engorge_crender_vector(ncpile* n){
  if(n->dimy <= 0 || n->dimx <= 0){
    return -1;
  }
  const size_t crenderlen = n->dimy * n->dimx; // desired size
//fprintf(stderr, "crlen: %d y: %d x:%d\n", crenderlen, dimy, dimx);
  if(crenderlen != n->crenderlen){
    loginfo("Resizing rvec (%lu) for %p to %lu\n", (long unsigned)n->crenderlen, n, (long unsigned)crenderlen);
    struct crender* tmp = realloc(n->crender, sizeof(*tmp) * crenderlen);
    if(tmp == NULL){
      return -1;
    }
    n->crender = tmp;
    n->crenderlen = crenderlen;
  }
  init_rvec(n->crender, crenderlen);
  return 0;
}

int ncpile_render(ncplane* n){
  scroll_lastframe(ncplane_notcurses(n), ncplane_pile(n)->scrolls);
  struct timespec start, renderdone;
  clock_gettime(CLOCK_MONOTONIC, &start);
  notcurses* nc = ncplane_notcurses(n);
  ncpile* pile = ncplane_pile(n);
  // update our notion of screen geometry, and render against that
  notcurses_resize_internal(n, NULL, NULL);
  if(engorge_crender_vector(pile)){
    return -1;
  }
  ncpile_render_internal(n, pile->crender, pile->dimy, pile->dimx);
  clock_gettime(CLOCK_MONOTONIC, &renderdone);
  pthread_mutex_lock(&nc->stats.lock);
    update_render_stats(&renderdone, &start, &nc->stats.s);
  pthread_mutex_unlock(&nc->stats.lock);
  return 0;
}

<<<<<<< HEAD
// for now, we just run the top half of notcurses_render(), and copy out the
// memstream from within rstate. we want to allocate our own here, and return
// it, to avoid the copy, but we need feed the params through to do so FIXME.
=======
int notcurses_render(notcurses* nc){
//fprintf(stderr, "--------------- BEGIN RENDER\n");
//notcurses_debug(nc, stderr);
  ncplane* stdn = notcurses_stdplane(nc);
  if(ncpile_render(stdn)){
    return -1;
  }
  int i = ncpile_rasterize(stdn);
//fprintf(stderr, "----------------- END RENDER\n");
  return i;
}

// run the top half of notcurses_render(), and steal the buffer from rstate.
>>>>>>> 12e01fdf
int ncpile_render_to_buffer(ncplane* p, char** buf, size_t* buflen){
  if(ncpile_render(p)){
    return -1;
  }
  notcurses* nc = ncplane_notcurses(p);
  unsigned useasu = false; // no SUM with file
  fbuf_reset(&nc->rstate.f);
  int bytes = notcurses_rasterize_inner(nc, ncplane_pile(p), &nc->rstate.f, &useasu);
  pthread_mutex_lock(&nc->stats.lock);
    update_raster_bytes(&nc->stats.s, bytes);
  pthread_mutex_unlock(&nc->stats.lock);
  if(bytes < 0){
    return -1;
  }
  *buf = nc->rstate.f.buf;
  *buflen = nc->rstate.f.used;
  fbuf_reset(&nc->rstate.f);
  return 0;
}

// copy the UTF8-encoded EGC out of the cell, whether simple or complex. the
// result is not tied to the ncplane, and persists across erases / destruction.
static inline char*
pool_egc_copy(const egcpool* e, const nccell* c){
  if(cell_simple_p(c)){
    return strdup((const char*)&c->gcluster);
  }
  return strdup(egcpool_extended_gcluster(e, c));
}

char* notcurses_at_yx(notcurses* nc, unsigned yoff, unsigned xoff, uint16_t* stylemask, uint64_t* channels){
  if(nc->lastframe == NULL){
    logerror("haven't yet rendered\n");
    return NULL;
  }
  if(yoff >= nc->lfdimy){
    logerror("invalid coordinates: %u/%u\n", yoff, xoff);
    return NULL;
  }
  if(xoff >= nc->lfdimx){
    logerror("invalid coordinates: %u/%u\n", yoff, xoff);
    return NULL;
  }
  const nccell* srccell = &nc->lastframe[yoff * nc->lfdimx + xoff];
  if(nccell_wide_right_p(srccell)){
    return notcurses_at_yx(nc, yoff, xoff - 1, stylemask, channels);
  }
  if(stylemask){
    *stylemask = srccell->stylemask;
  }
  if(channels){
    *channels = srccell->channels;
  }
//fprintf(stderr, "COPYING: %d from %p\n", srccell->gcluster, &nc->pool);
  return pool_egc_copy(&nc->pool, srccell);
}

int ncdirect_set_bg_rgb_f(ncdirect* nc, unsigned rgb, fbuf* f){
  if(rgb > 0xffffffu){
    return -1;
  }
  if(!ncdirect_bg_default_p(nc) && !ncdirect_bg_palindex_p(nc)
     && ncchannels_bg_rgb(nc->channels) == rgb){
    return 0;
  }
  if(term_bg_rgb8(&nc->tcache, f, (rgb & 0xff0000u) >> 16u, (rgb & 0xff00u) >> 8u, rgb & 0xffu)){
    return -1;
  }
  ncchannels_set_bg_rgb(&nc->channels, rgb);
  return 0;
}

int ncdirect_set_bg_rgb(ncdirect* nc, unsigned rgb){
  fbuf f = {};
  if(fbuf_init_small(&f)){
    return -1;
  }
  if(ncdirect_set_bg_rgb_f(nc, rgb, &f)){
    fbuf_free(&f);
    return -1;
  }
  if(fbuf_finalize(&f, nc->ttyfp) < 0){
    return -1;
  }
  return 0;
}

int ncdirect_set_fg_rgb_f(ncdirect* nc, unsigned rgb, fbuf* f){
  if(rgb > 0xffffffu){
    return -1;
  }
  if(!ncdirect_fg_default_p(nc) && !ncdirect_fg_palindex_p(nc)
     && ncchannels_fg_rgb(nc->channels) == rgb){
    return 0;
  }
  if(term_fg_rgb8(&nc->tcache, f, (rgb & 0xff0000u) >> 16u, (rgb & 0xff00u) >> 8u, rgb & 0xffu)){
    return -1;
  }
  ncchannels_set_fg_rgb(&nc->channels, rgb);
  return 0;
}

int ncdirect_set_fg_rgb(ncdirect* nc, unsigned rgb){
  fbuf f = {};
  if(fbuf_init_small(&f)){
    return -1;
  }
  if(ncdirect_set_fg_rgb_f(nc, rgb, &f)){
    fbuf_free(&f);
    return -1;
  }
  if(fbuf_finalize(&f, nc->ttyfp) < 0){
    return -1;
  }
  return 0;
}

int notcurses_cursor_yx(notcurses* nc, int* y, int* x){
  *y = nc->rstate.y;
  *x = nc->rstate.x;
  return 0;
}

int notcurses_cursor_enable(notcurses* nc, int y, int x){
  if(y < 0 || x < 0){
    logerror("Illegal cursor placement: %d, %d\n", y, x);
    return -1;
  }
  // if we're already at the demanded location, we must already be visible, and
  // we needn't move the cursor -- return success immediately.
  if(nc->cursory == y && nc->cursorx == x){
    return 0;
  }
  fbuf f = {};
  if(fbuf_init_small(&f)){
    return -1;
  }
  // updates nc->rstate.cursor{y,x}
  if(goto_location(nc, &f, y + nc->margin_t, x + nc->margin_l, nc->rstate.lastsrcp)){
    fbuf_free(&f);
    return -1;
  }
  if(nc->cursory < 0){ // we weren't visible before, need cnorm
    const char* cnorm = get_escape(&nc->tcache, ESCAPE_CNORM);
    if(!cnorm || fbuf_emit(&f, cnorm)){
      fbuf_free(&f);
      return -1;
    }
  }
  if(fbuf_finalize(&f, nc->ttyfp)){
    return -1;
  }
  nc->cursory = y;
  nc->cursorx = x;
  return 0;
}

int notcurses_cursor_disable(notcurses* nc){
  if(nc->cursorx < 0 || nc->cursory < 0){
    logerror("Cursor is not enabled\n");
    return -1;
  }
  const char* cinvis = get_escape(&nc->tcache, ESCAPE_CIVIS);
  if(cinvis){
    if(!tty_emit(cinvis, nc->tcache.ttyfd) && !ncflush(nc->ttyfp)){
      nc->cursory = -1;
      nc->cursorx = -1;
      return 0;
    }
  }
  return -1;
}<|MERGE_RESOLUTION|>--- conflicted
+++ resolved
@@ -1542,11 +1542,6 @@
   return 0;
 }
 
-<<<<<<< HEAD
-// for now, we just run the top half of notcurses_render(), and copy out the
-// memstream from within rstate. we want to allocate our own here, and return
-// it, to avoid the copy, but we need feed the params through to do so FIXME.
-=======
 int notcurses_render(notcurses* nc){
 //fprintf(stderr, "--------------- BEGIN RENDER\n");
 //notcurses_debug(nc, stderr);
@@ -1560,7 +1555,6 @@
 }
 
 // run the top half of notcurses_render(), and steal the buffer from rstate.
->>>>>>> 12e01fdf
 int ncpile_render_to_buffer(ncplane* p, char** buf, size_t* buflen){
   if(ncpile_render(p)){
     return -1;
