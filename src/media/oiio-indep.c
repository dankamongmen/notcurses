--- conflicted
+++ resolved
@@ -27,9 +27,6 @@
   do{
     // decay the blitter explicitly, so that the callback knows the blitter it
     // was actually rendered with
-<<<<<<< HEAD
-    ncvisual_blitter_geom(nc, ncv, &activevopts, NULL, NULL, NULL, NULL, &activevopts.blitter);
-=======
     ncvgeom geom;
     if(ncvisual_geom(nc, ncv, &activevopts, &geom)){
       if(activevopts.n != vopts->n){
@@ -38,7 +35,6 @@
       return -1;
     }
     activevopts.blitter = geom.blitter;
->>>>>>> 13cf662a
     if((newn = ncvisual_blit(nc, ncv, &activevopts)) == NULL){
       if(activevopts.n != vopts->n){
         ncplane_destroy(activevopts.n);
