#include "main.h"
#include "lib/visual-details.h"
#include <vector>

TEST_CASE("Bitmaps") {
  auto nc_ = testing_notcurses();
  REQUIRE(nullptr != nc_);
  auto n_ = notcurses_stdplane(nc_);
  REQUIRE(n_);

  if(!notcurses_check_pixel_support(nc_)){
    CHECK(!notcurses_stop(nc_));
    return;
  }

  SUBCASE("SprixelTermValues") {
    CHECK(0 < nc_->tcache.cellpixy);
    CHECK(0 < nc_->tcache.cellpixx);
    if(!nc_->tcache.pixel_draw_late){
      CHECK(nc_->tcache.pixel_draw);
    }
  }

  SUBCASE("SprixelMinimize") {
    auto y = 10;
    auto x = 10;
    std::vector<uint32_t> v(x * y, htole(0xe61c28ff));
    auto ncv = ncvisual_from_rgba(v.data(), y, sizeof(decltype(v)::value_type) * x, x);
    REQUIRE(nullptr != ncv);
    struct ncvisual_options vopts{};
    vopts.n = n_;
    vopts.blitter = NCBLIT_PIXEL;
    vopts.flags = NCVISUAL_OPTION_NODEGRADE | NCVISUAL_OPTION_CHILDPLANE;
    CHECK(0 == ncvisual_resize(ncv, 1, 1));
    auto n = ncvisual_blit(nc_, ncv, &vopts);
    REQUIRE(nullptr != n);
    auto s = n->sprite;
    REQUIRE(nullptr != s);
    ncvisual_destroy(ncv);
    CHECK(0 == ncplane_destroy(n));
  }

  SUBCASE("SprixelMaximize") {
    auto y = 10;
    auto x = 10;
    std::vector<uint32_t> v(x * y, htole(0xe61c28ff));
    auto ncv = ncvisual_from_rgba(v.data(), y, sizeof(decltype(v)::value_type) * x, x);
    REQUIRE(nullptr != ncv);
    auto nn = ncplane_dup(n_, nullptr);
    REQUIRE(nullptr != nn);
    struct ncvisual_options vopts{};
    vopts.n = nn;
    vopts.blitter = NCBLIT_PIXEL;
    vopts.flags = NCVISUAL_OPTION_NODEGRADE;
<<<<<<< HEAD
    int maxy, maxx;
    ncplane_pixel_geom(n_, nullptr, nullptr, nullptr, nullptr, &maxy, &maxx);
=======
    unsigned maxy, maxx;
    ncplane_pixelgeom(n_, nullptr, nullptr, nullptr, nullptr, &maxy, &maxx);
>>>>>>> 12e01fdf
    CHECK(0 == ncvisual_resize(ncv, maxy, maxx));
    auto n = ncvisual_blit(nc_, ncv, &vopts);
    REQUIRE(nn == n);
    auto s = n->sprite;
    REQUIRE(nullptr != s);
    CHECK(0 == notcurses_render(nc_));
    ncvisual_destroy(ncv);
    CHECK(0 == ncplane_destroy(nn));
  }

  // a sprixel requires a plane large enough to hold it
  SUBCASE("SprixelTooTall") {
    auto y = nc_->tcache.cellpixy + 6;
    auto x = nc_->tcache.cellpixx;
    std::vector<uint32_t> v(x * y, htole(0xe61c28ff));
    auto ncv = ncvisual_from_rgba(v.data(), y, sizeof(decltype(v)::value_type) * x, x);
    REQUIRE(nullptr != ncv);
    struct ncplane_options nopts = {
      .y = 0, .x = 0,
      .rows = 1, .cols = 1,
      .userptr = nullptr, .name = "small", .resizecb = nullptr,
      .flags = 0, .margin_b = 0, .margin_r = 0,
    };
    auto n = ncplane_create(n_, &nopts);
    struct ncvisual_options vopts{};
    vopts.n = n;
    vopts.blitter = NCBLIT_PIXEL;
    vopts.flags = NCVISUAL_OPTION_NODEGRADE;
    CHECK(nullptr == ncvisual_blit(nc_, ncv, &vopts));
    CHECK(0 == notcurses_render(nc_));
    ncvisual_destroy(ncv);
    CHECK(0 == ncplane_destroy(n));
  }

  SUBCASE("SprixelTooWide") {
    auto y = nc_->tcache.cellpixy;
    auto x = nc_->tcache.cellpixx + 1;
    std::vector<uint32_t> v(x * y, htole(0xe61c28ff));
    auto ncv = ncvisual_from_rgba(v.data(), y, sizeof(decltype(v)::value_type) * x, x);
    REQUIRE(nullptr != ncv);
    struct ncplane_options nopts = {
      .y = 0, .x = 0,
      .rows = 1, .cols = 1,
      .userptr = nullptr, .name = "small", .resizecb = nullptr,
      .flags = 0, .margin_b = 0, .margin_r = 0,
    };
    auto n = ncplane_create(n_, &nopts);
    struct ncvisual_options vopts{};
    vopts.n = n;
    vopts.blitter = NCBLIT_PIXEL;
    vopts.flags = NCVISUAL_OPTION_NODEGRADE;
    CHECK(nullptr == ncvisual_blit(nc_, ncv, &vopts));
    CHECK(0 == notcurses_render(nc_));
    ncvisual_destroy(ncv);
    CHECK(0 == ncplane_destroy(n));
    CHECK(0 == notcurses_render(nc_));
  }

  // should not be able to emit glyphs to a sprixelated plane
  SUBCASE("SprixelNoGlyphs") {
    auto y = nc_->tcache.cellpixy;
    auto x = nc_->tcache.cellpixx;
    std::vector<uint32_t> v(x * y, htole(0xe61c28ff));
    auto ncv = ncvisual_from_rgba(v.data(), y, sizeof(decltype(v)::value_type) * x, x);
    REQUIRE(nullptr != ncv);
    struct ncplane_options nopts = {
      .y = 0, .x = 0,
      .rows = 1, .cols = 1,
      .userptr = nullptr, .name = "small", .resizecb = nullptr,
      .flags = 0, .margin_b = 0, .margin_r = 0,
    };
    auto n = ncplane_create(n_, &nopts);
    struct ncvisual_options vopts{};
    vopts.n = n_;
    vopts.blitter = NCBLIT_PIXEL;
    vopts.flags = NCVISUAL_OPTION_NODEGRADE | NCVISUAL_OPTION_CHILDPLANE;
    CHECK(nullptr != ncvisual_blit(nc_, ncv, &vopts));
    CHECK(0 > ncplane_putchar_yx(n, ' ', 0, 0));
    CHECK(0 == notcurses_render(nc_));
    ncvisual_destroy(ncv);
    CHECK(0 == ncplane_destroy(n));
    CHECK(0 == notcurses_render(nc_));
  }

  SUBCASE("BitmapStack") {
    auto y = nc_->tcache.cellpixy * 10;
    auto x = nc_->tcache.cellpixx * 10;
    std::vector<uint32_t> v(x * y, htole(0xe61c28ff));
    auto ncv = ncvisual_from_rgba(v.data(), y, sizeof(decltype(v)::value_type) * x, x);
    REQUIRE(nullptr != ncv);
    struct ncvisual_options vopts{};
    vopts.n = n_;
    vopts.blitter = NCBLIT_PIXEL;
    vopts.flags = NCVISUAL_OPTION_NODEGRADE | NCVISUAL_OPTION_CHILDPLANE;
    auto botn = ncvisual_blit(nc_, ncv, &vopts);
    REQUIRE(nullptr != botn);
    // should just have a red plane
    CHECK(0 == notcurses_render(nc_));
    y = nc_->tcache.cellpixy * 5;
    x = nc_->tcache.cellpixx * 5;
    std::vector<uint32_t> v2(x * y, htole(0x8142f1ff));
    auto ncv2 = ncvisual_from_rgba(v2.data(), y, sizeof(decltype(v2)::value_type) * x, x);
    REQUIRE(nullptr != ncv2);
    auto topn = ncvisual_blit(nc_, ncv2, &vopts);
    REQUIRE(nullptr != topn);
    // should have a yellow plane partially obscuring a red one
    CHECK(0 == notcurses_render(nc_));
    ncplane_move_yx(topn, 5, 5);
    // yellow bitmap ought move to lower right, but remain visible
    CHECK(0 == notcurses_render(nc_));
    ncplane_move_top(botn);
    // should see only the red one now
    CHECK(0 == notcurses_render(nc_));
    CHECK(0 == ncplane_destroy(botn));
    ncvisual_destroy(ncv);
    // now we see only yellow
    CHECK(0 == notcurses_render(nc_));
    CHECK(0 == ncplane_destroy(topn));
    ncvisual_destroy(ncv2);
    // and now we see none
    CHECK(0 == notcurses_render(nc_));
  }

#ifdef NOTCURSES_USE_MULTIMEDIA
  SUBCASE("PixelRender") {
    auto ncv = ncvisual_from_file(find_data("worldmap.png").get());
    REQUIRE(ncv);
    struct ncvisual_options vopts{};
    vopts.n = n_;
    vopts.blitter = NCBLIT_PIXEL;
    vopts.flags = NCVISUAL_OPTION_NODEGRADE | NCVISUAL_OPTION_CHILDPLANE;
    vopts.scaling = NCSCALE_STRETCH;
    auto newn = ncvisual_blit(nc_, ncv, &vopts);
    CHECK(newn);
    CHECK(0 == notcurses_render(nc_));
    CHECK(0 == ncplane_destroy(newn));
    CHECK(0 == notcurses_render(nc_));
    ncvisual_destroy(ncv);
    CHECK(0 == notcurses_render(nc_));
  }
#endif

  SUBCASE("BitmapStretch") {
    // first, assemble a visual equivalent to 1 cell
    auto y = nc_->tcache.cellpixy;
    auto x = nc_->tcache.cellpixx;
    std::vector<uint32_t> v(x * y, htole(0xffffffff));
    auto ncv = ncvisual_from_rgba(v.data(), y, sizeof(decltype(v)::value_type) * x, x);
    REQUIRE(nullptr != ncv);
    struct ncvisual_options vopts{};
    vopts.n = n_;
    vopts.blitter = NCBLIT_PIXEL;
    vopts.flags = NCVISUAL_OPTION_NODEGRADE | NCVISUAL_OPTION_CHILDPLANE;
    auto n = ncvisual_blit(nc_, ncv, &vopts);
    REQUIRE(nullptr != n);
    auto s = n->sprite;
    REQUIRE(nullptr != s);
    CHECK(nc_->tcache.cellpixy == ncv->pixy);
    CHECK(nc_->tcache.cellpixx == ncv->pixx);
    CHECK(0 == notcurses_render(nc_));
    struct ncplane_options nopts = {
      .y = 1,
      .x = 1,
      .rows = 4,
      .cols = 4,
      .userptr = nullptr, .name = "bigp", .resizecb = nullptr,
      .flags = 0, .margin_b = 0, .margin_r = 0,
    };
    vopts.scaling = NCSCALE_SCALE;
    auto bigp = ncplane_create(n_, &nopts);
    REQUIRE(bigp);
    vopts.n = bigp;
    vopts.flags &= ~NCVISUAL_OPTION_CHILDPLANE;
    uint64_t white = NCCHANNELS_INITIALIZER(0xff, 0xff, 0xff, 0xff, 0xff, 0xff);
    ncplane_set_base(bigp, "x", 0, white);
    CHECK(vopts.n == ncvisual_blit(nc_, ncv, &vopts));
    CHECK(0 == notcurses_render(nc_));
    CHECK(0 == ncvisual_resize_noninterpolative(ncv, ncv->pixy * 4, ncv->pixx * 4));
    CHECK(4 * nc_->tcache.cellpixy == ncv->pixy);
    CHECK(4 * nc_->tcache.cellpixx == ncv->pixx);
    vopts.y = 1;
    vopts.x = 6;
    vopts.n = n_;
    vopts.scaling = NCSCALE_NONE;
    vopts.flags |= NCVISUAL_OPTION_CHILDPLANE;
    auto infn = ncvisual_blit(nc_, ncv, &vopts);
    REQUIRE(infn);
    if(nc_->tcache.sprixel_scale_height == 6){
      if(4 * nc_->tcache.cellpixy % 6){
        CHECK(5 == ncplane_dim_y(infn));
      }else{
        CHECK(4 == ncplane_dim_y(infn));
      }
    }else{
      CHECK(nc_->tcache.sprixel_scale_height == 1);
      CHECK(4 == ncplane_dim_y(infn));
    }
    CHECK(4 == ncplane_dim_x(infn));
    CHECK(0 == notcurses_render(nc_));
    CHECK(0 == ncvisual_resize(ncv, 8, 8));
    CHECK(ncv->pixy == 8);
    CHECK(ncv->pixx == 8);
    vopts.x = 11;
    auto resizen = ncvisual_blit(nc_, ncv, &vopts);
    REQUIRE(resizen);
    CHECK((8 + nc_->tcache.cellpixy - 1) / nc_->tcache.cellpixy == ncplane_dim_y(resizen));
    CHECK((8 + nc_->tcache.cellpixx - 1) / nc_->tcache.cellpixx == ncplane_dim_x(resizen));
    CHECK(0 == notcurses_render(nc_));
    CHECK(0 == ncplane_destroy(bigp));
    CHECK(0 == ncplane_destroy(resizen));
    CHECK(0 == ncplane_destroy(infn));
    CHECK(0 == ncplane_destroy(n));
    ncvisual_destroy(ncv);
    CHECK(0 == notcurses_render(nc_));
  }

  // create an image of exactly 1 cell, inflate it, scale it, and compare the
  // resulting geometries for (rough) equality
  SUBCASE("InflateVsScale") {
    // first, assemble a visual equivalent to 1 cell
    auto y = nc_->tcache.cellpixy;
    auto x = nc_->tcache.cellpixx;
    std::vector<uint32_t> v(x * y, htole(0xff7799dd));
    auto ncv = ncvisual_from_rgba(v.data(), y, sizeof(decltype(v)::value_type) * x, x);
    REQUIRE(nullptr != ncv);
    struct ncvisual_options vopts{};
    vopts.n = n_;
    vopts.blitter = NCBLIT_PIXEL;
    vopts.flags = NCVISUAL_OPTION_NODEGRADE | NCVISUAL_OPTION_CHILDPLANE;
    auto n = ncvisual_blit(nc_, ncv, &vopts);
    REQUIRE(nullptr != n);
    struct ncplane_options nopts = {
      .y = 2,
      .x = 0,
      .rows = 5,
      .cols = 4,
      .userptr = nullptr, .name = "scale", .resizecb = nullptr,
      .flags = 0, .margin_b = 0, .margin_r = 0,
    };
    auto scal = ncplane_create(n_, &nopts);
    REQUIRE(nullptr != scal);
    vopts.n = scal;
    vopts.scaling = NCSCALE_SCALE;
    auto bmap = ncvisual_blit(nc_, ncv, &vopts);
    REQUIRE(nullptr != bmap);
    CHECK(4 == ncplane_dim_x(vopts.n));
    CHECK(0 == ncvisual_resize_noninterpolative(ncv, ncv->pixy * 5, ncv->pixx * 4));
    vopts.n = scal;
    vopts.y = 2;
    vopts.x = 5;
    vopts.scaling = NCSCALE_NONE;
    auto ninf = ncvisual_blit(nc_, ncv, &vopts);
    REQUIRE(nullptr != ninf);
    ncplane_set_name(ninf, "ninf");
    // y of scaled might not be exactly equal to y of inflated since one
    // is based around what can be fit into a specific space, whereas the
    // other is based on a multiple of the original image size, which might
    // not be a multiple of the sixel quantum.
    CHECK(5 == ncplane_dim_y(scal));
    if(5 >= ncplane_dim_y(ninf)){
      CHECK(5 == ncplane_dim_y(ninf));
    }else{
      CHECK(6 == ncplane_dim_y(ninf));
    }
    CHECK(ncplane_dim_x(scal) == ncplane_dim_x(ninf));
    CHECK(0 == notcurses_render(nc_));
    ncvisual_destroy(ncv);
    CHECK(0 == ncplane_destroy(n));
    CHECK(0 == ncplane_destroy(ninf));
    CHECK(0 == ncplane_destroy(scal));
    CHECK(0 == ncplane_destroy(bmap));
  }

  // test NCVISUAL_OPTIONS_CHILDPLANE + stretch + (null) alignment
  SUBCASE("ImageChildScaling") {
    struct ncplane_options opts = {
      .y = 0, .x = 0,
      .rows = 18, .cols = 5,
      .userptr = nullptr,
      .name = "parent",
      .resizecb = nullptr,
      .flags = 0,
      .margin_b = 0,
      .margin_r = 0,
    };
    auto parent = ncplane_create(n_, &opts);
    REQUIRE(parent);
    struct ncvisual_options vopts = {
      .n = parent,
      .scaling = NCSCALE_STRETCH,
      .y = NCALIGN_CENTER,
      .x = NCALIGN_CENTER,
      .begy = 0, .begx = 0,
      .leny = 0, .lenx = 0,
      .blitter = NCBLIT_PIXEL,
      .flags = NCVISUAL_OPTION_CHILDPLANE |
               NCVISUAL_OPTION_HORALIGNED |
               NCVISUAL_OPTION_VERALIGNED,
      .transcolor = 0,
      .pxoffy = 0, .pxoffx = 0,
    };
    auto y = nc_->tcache.cellpixy * 6;
    auto x = nc_->tcache.cellpixx;
    std::vector<uint32_t> v(x * y, htole(0xffffffff));
    auto ncv = ncvisual_from_rgba(v.data(), y, sizeof(decltype(v)::value_type) * x, x);
    REQUIRE(nullptr != ncv);
    auto child = ncvisual_blit(nc_, ncv, &vopts);
    REQUIRE(child);
    CHECK(0 == notcurses_render(nc_));
    CHECK(18 == ncplane_dim_y(child));
    CHECK(5 == ncplane_dim_x(child));
    CHECK(0 == ncplane_y(child));
    CHECK(0 == ncplane_x(child));
    ncvisual_destroy(ncv);
    CHECK(0 == ncplane_destroy(parent));
    CHECK(0 == ncplane_destroy(child));
  }

  SUBCASE("ImageChildAlignment") {
    struct ncplane_options opts = {
      .y = 0, .x = 0,
      .rows = 18, .cols = 5,
      .userptr = nullptr,
      .name = "parent",
      .resizecb = nullptr,
      .flags = 0,
      .margin_b = 0,
      .margin_r = 0,
    };
    auto parent = ncplane_create(n_, &opts);
    REQUIRE(parent);
    struct ncvisual_options vopts = {
      .n = parent,
      .scaling = NCSCALE_NONE,
      .y = NCALIGN_CENTER,
      .x = NCALIGN_CENTER,
      .begy = 0, .begx = 0,
      .leny = 0, .lenx = 0,
      .blitter = NCBLIT_PIXEL,
      .flags = NCVISUAL_OPTION_CHILDPLANE |
               NCVISUAL_OPTION_HORALIGNED |
               NCVISUAL_OPTION_VERALIGNED,
      .transcolor = 0,
      .pxoffy = 0, .pxoffx = 0,
    };
    auto y = nc_->tcache.cellpixy * 6;
    auto x = nc_->tcache.cellpixx;
    std::vector<uint32_t> v(x * y, htole(0xffffffff));
    auto ncv = ncvisual_from_rgba(v.data(), y, sizeof(decltype(v)::value_type) * x, x);
    REQUIRE(nullptr != ncv);
    auto child = ncvisual_blit(nc_, ncv, &vopts);
    REQUIRE(child);
    CHECK(6 == ncplane_dim_y(child));
    CHECK(1 == ncplane_dim_x(child));
    CHECK(6 == ncplane_y(child));
    CHECK(2 == ncplane_x(child));
    ncvisual_destroy(ncv);
    CHECK(0 == ncplane_destroy(parent));
    CHECK(0 == ncplane_destroy(child));
  }

  SUBCASE("PixelCellWipe") {
    // first, assemble a visual equivalent to 4 cells
    auto y = 2 * nc_->tcache.cellpixy;
    auto x = 2 * nc_->tcache.cellpixx;
    std::vector<uint32_t> v(x * y, htole(0xffffffff));
    auto ncv = ncvisual_from_rgba(v.data(), y, sizeof(decltype(v)::value_type) * x, x);
    REQUIRE(nullptr != ncv);
    struct ncvisual_options vopts{};
    vopts.n = n_;
    vopts.blitter = NCBLIT_PIXEL;
    vopts.flags = NCVISUAL_OPTION_NODEGRADE | NCVISUAL_OPTION_CHILDPLANE;
    auto n = ncvisual_blit(nc_, ncv, &vopts);
    REQUIRE(nullptr != n);
    auto s = n->sprite;
    REQUIRE(nullptr != s);
    CHECK(0 == notcurses_render(nc_));
    CHECK(1 == ncplane_putchar_yx(n_, 0, 0, 'x'));
    CHECK(0 == notcurses_render(nc_));
    CHECK(1 == ncplane_putchar_yx(n_, 1, 1, 'x'));
    CHECK(0 == notcurses_render(nc_));
    CHECK(1 == ncplane_putchar_yx(n_, 1, 0, 'x'));
    CHECK(0 == notcurses_render(nc_));
    CHECK(1 == ncplane_putchar_yx(n_, 0, 1, 'x'));
    CHECK(0 == notcurses_render(nc_));
    CHECK(0 == ncplane_destroy(n));
    ncvisual_destroy(ncv);
    CHECK(0 == notcurses_render(nc_));
  }

  SUBCASE("PixelCellWipePolychromatic") {
    // first, assemble a visual equivalent to 4 cells
    auto y = 2 * nc_->tcache.cellpixy;
    auto x = 2 * nc_->tcache.cellpixx;
    std::vector<uint32_t> v(x * y, htole(0xffffffff));
    for(auto& e : v){
      e -= htole(rand() % 0x1000000);
    }
    auto ncv = ncvisual_from_rgba(v.data(), y, sizeof(decltype(v)::value_type) * x, x);
    REQUIRE(nullptr != ncv);
    struct ncvisual_options vopts{};
    vopts.n = n_;
    vopts.blitter = NCBLIT_PIXEL;
    vopts.flags = NCVISUAL_OPTION_NODEGRADE | NCVISUAL_OPTION_CHILDPLANE;
    auto n = ncvisual_blit(nc_, ncv, &vopts);
    REQUIRE(nullptr != n);
    auto s = n->sprite;
    REQUIRE(nullptr != s);
    CHECK(0 == notcurses_render(nc_));
    CHECK(1 == ncplane_putchar_yx(n_, 0, 0, 'x'));
    CHECK(0 == notcurses_render(nc_));
    CHECK(1 == ncplane_putchar_yx(n_, 1, 1, 'x'));
    CHECK(0 == notcurses_render(nc_));
    CHECK(1 == ncplane_putchar_yx(n_, 1, 0, 'x'));
    CHECK(0 == notcurses_render(nc_));
    CHECK(1 == ncplane_putchar_yx(n_, 0, 1, 'x'));
    CHECK(0 == notcurses_render(nc_));
    CHECK(0 == ncplane_destroy(n));
    ncvisual_destroy(ncv);
    CHECK(0 == notcurses_render(nc_));
  }

  SUBCASE("PixelBigCellWipePolychromatic") {
    // first, assemble a visual equivalent to 100 cells
    auto y = 10 * nc_->tcache.cellpixy;
    auto x = 10 * nc_->tcache.cellpixx;
    std::vector<uint32_t> v(x * y, htole(0xffffffff));
    for(auto& e : v){
      e -= htole(rand() % 0x1000000);
    }
    auto ncv = ncvisual_from_rgba(v.data(), y, sizeof(decltype(v)::value_type) * x, x);
    REQUIRE(nullptr != ncv);
    struct ncvisual_options vopts{};
    vopts.n = n_;
    vopts.blitter = NCBLIT_PIXEL;
    vopts.flags = NCVISUAL_OPTION_NODEGRADE | NCVISUAL_OPTION_CHILDPLANE;
    auto n = ncvisual_blit(nc_, ncv, &vopts);
    REQUIRE(nullptr != n);
    auto s = n->sprite;
    REQUIRE(nullptr != s);
    CHECK(0 == notcurses_render(nc_));
    CHECK(1 == ncplane_putchar_yx(n_, 5, 5, 'x'));
    CHECK(0 == notcurses_render(nc_));
    CHECK(1 == ncplane_putchar_yx(n_, 3, 3, 'x'));
    CHECK(0 == notcurses_render(nc_));
    CHECK(1 == ncplane_putchar_yx(n_, 8, 8, 'x'));
    CHECK(0 == notcurses_render(nc_));
    CHECK(1 == ncplane_putchar_yx(n_, 8, 3, 'x'));
    CHECK(0 == notcurses_render(nc_));
    CHECK(0 == ncplane_destroy(n));
    ncvisual_destroy(ncv);
    CHECK(0 == notcurses_render(nc_));
  }

  // verify that the sprixel's TAM is properly initialized
  SUBCASE("PixelTAMSetup") {
    // first, assemble a visual equivalent to 54 cells
    auto dimy = 6;
    auto dimx = 9;
    auto y = dimy * nc_->tcache.cellpixy;
    auto x = dimx * nc_->tcache.cellpixx;
    std::vector<uint32_t> v(x * y, htole(0xffffffff));
    // every other cell, set some pixels transparent
    for(int i = 0 ; i < dimy * dimx ; ++i){
      if(i % 2){
        int py = (i / dimx) * nc_->tcache.cellpixy;
        int px = (i % dimx) * nc_->tcache.cellpixx;
        ncpixel_set_a(&v[py * x + px], 0);
      }
    }
    auto ncv = ncvisual_from_rgba(v.data(), y, sizeof(decltype(v)::value_type) * x, x);
    REQUIRE(nullptr != ncv);
    struct ncvisual_options vopts{};
    vopts.n = n_;
    vopts.blitter = NCBLIT_PIXEL;
    vopts.flags = NCVISUAL_OPTION_NODEGRADE | NCVISUAL_OPTION_CHILDPLANE;
    auto n = ncvisual_blit(nc_, ncv, &vopts);
    REQUIRE(nullptr != n);
    ncvisual_destroy(ncv);
    CHECK(0 == notcurses_render(nc_));
    const auto s = n->sprite;
    REQUIRE(s);
    CHECK(s->dimy == dimy);
    CHECK(s->dimx == dimx);
    const auto tam = n->tam;
    for(unsigned i = 0 ; i < s->dimy * s->dimx ; ++i){
      int py = (i / dimx) * nc_->tcache.cellpixy;
      int px = (i % dimx) * nc_->tcache.cellpixx;
      // cells with a transparent pixel ought be SPRIXCELL_MIXED;
      // cells without one ought be SPRIXCELL_OPAQUE.
      sprixcell_e state = tam[(i / dimx) + (i % dimx)].state;
      if(i % 2){
        if(state == SPRIXCELL_MIXED_SIXEL){
          state = SPRIXCELL_MIXED_KITTY;
        }
        CHECK(SPRIXCELL_MIXED_KITTY == state);
      }else{
        if(state == SPRIXCELL_OPAQUE_SIXEL){
          state = SPRIXCELL_OPAQUE_KITTY;
        }
        CHECK(SPRIXCELL_OPAQUE_KITTY == state);
      }
      ncpixel_set_a(&v[py * x + px], 0);
    }
    for(int yy = vopts.y ; yy < vopts.y + dimy ; ++yy){
      for(int xx = vopts.x ; xx < vopts.x + dimx ; ++xx){
        sprixcell_e state = sprixel_state(s, yy, xx);
        if((yy * dimx + xx) % 2){
          if(state == SPRIXCELL_MIXED_SIXEL){
            state = SPRIXCELL_MIXED_KITTY;
          }
          CHECK(SPRIXCELL_MIXED_KITTY == state);
        }else{
          if(state == SPRIXCELL_OPAQUE_SIXEL){
            state = SPRIXCELL_OPAQUE_KITTY;
          }
          CHECK(SPRIXCELL_OPAQUE_KITTY == state);
        }
      }
    }
    CHECK(0 == ncplane_destroy(n));
    CHECK(0 == notcurses_render(nc_));
  }

#ifdef NOTCURSES_USE_MULTIMEDIA
  SUBCASE("PixelWipeImage") {
    uint64_t channels = 0;
    ncchannels_set_fg_alpha(&channels, NCALPHA_TRANSPARENT);
    ncchannels_set_bg_alpha(&channels, NCALPHA_TRANSPARENT);
    CHECK(0 == ncplane_set_base(n_, "", 0, channels));
    auto ncv = ncvisual_from_file(find_data("worldmap.png").get());
    REQUIRE(ncv);
    struct ncvisual_options vopts{};
    vopts.n = n_;
    vopts.blitter = NCBLIT_PIXEL;
    vopts.flags = NCVISUAL_OPTION_NODEGRADE | NCVISUAL_OPTION_CHILDPLANE;
    vopts.scaling = NCSCALE_STRETCH;
    auto newn = ncvisual_blit(nc_, ncv, &vopts);
    CHECK(newn);
    ncplane_move_bottom(newn);
    CHECK(0 == notcurses_render(nc_));
    unsigned dimy, dimx;
    ncplane_dim_yx(n_, &dimy, &dimx);
    for(unsigned y = 0 ; y < dimy ; ++y){
      for(unsigned x = 0 ; x < dimx ; ++x){
        CHECK(1 == ncplane_putchar_yx(n_, y, x, 'x'));
        // FIXME generates too much output, OOMing ctest
        // CHECK(0 == notcurses_render(nc_));
      }
    }
    CHECK(0 == ncplane_destroy(newn));
    CHECK(0 == notcurses_render(nc_));
    ncvisual_destroy(ncv);
    CHECK(0 == notcurses_render(nc_));
  }
#endif

  SUBCASE("BitmapMoveOffscreenLeft") {
    // first, assemble a visual equivalent to 2x2 cells
    auto y = nc_->tcache.cellpixy * 2;
    auto x = nc_->tcache.cellpixx * 2;
    std::vector<uint32_t> v(x * y * 4, htole(0xffccccff));
    auto ncv = ncvisual_from_rgba(v.data(), y, sizeof(decltype(v)::value_type) * x, x);
    REQUIRE(nullptr != ncv);
    struct ncvisual_options vopts{};
    vopts.n = n_;
    vopts.blitter = NCBLIT_PIXEL;
    vopts.flags = NCVISUAL_OPTION_NODEGRADE | NCVISUAL_OPTION_CHILDPLANE;
    auto n = ncvisual_blit(nc_, ncv, &vopts);
    REQUIRE(nullptr != n);
    for(unsigned i = 0 ; i <= ncplane_dim_x(n_) ; ++i){
      CHECK(0 == ncplane_move_yx(n, 0, i));
      CHECK(0 == notcurses_render(nc_));
    }
    ncvisual_destroy(ncv);
    CHECK(0 == ncplane_destroy(n));
  }

  SUBCASE("BitmapMoveOffscreenRight") {
    // first, assemble a visual equivalent to 2x2 cells
    auto y = nc_->tcache.cellpixy * 2;
    auto x = nc_->tcache.cellpixx * 2;
    std::vector<uint32_t> v(x * y * 4, htole(0xffccccff));
    auto ncv = ncvisual_from_rgba(v.data(), y, sizeof(decltype(v)::value_type) * x, x);
    REQUIRE(nullptr != ncv);
    struct ncvisual_options vopts{};
    vopts.n = n_;
    vopts.blitter = NCBLIT_PIXEL;
    vopts.flags = NCVISUAL_OPTION_NODEGRADE | NCVISUAL_OPTION_CHILDPLANE;
    vopts.x = ncplane_dim_x(n_) - 3;
    auto n = ncvisual_blit(nc_, ncv, &vopts);
    REQUIRE(nullptr != n);
    for(int i = static_cast<int>(ncplane_dim_x(n_)) - 3 ; i >= 0 ; --i){
      CHECK(0 == ncplane_move_yx(n, 0, i));
      CHECK(0 == notcurses_render(nc_));
    }
    ncvisual_destroy(ncv);
    CHECK(0 == ncplane_destroy(n));
  }

  SUBCASE("BitmapMoveOffscreenDown") {
    // first, assemble a visual equivalent to 2x2 cells
    auto y = nc_->tcache.cellpixy * 2;
    auto x = nc_->tcache.cellpixx * 2;
    std::vector<uint32_t> v(x * y * 4, htole(0xffccccff));
    auto ncv = ncvisual_from_rgba(v.data(), y, sizeof(decltype(v)::value_type) * x, x);
    REQUIRE(nullptr != ncv);
    struct ncvisual_options vopts{};
    vopts.n = n_;
    vopts.blitter = NCBLIT_PIXEL;
    vopts.flags = NCVISUAL_OPTION_NODEGRADE | NCVISUAL_OPTION_CHILDPLANE;
    auto n = ncvisual_blit(nc_, ncv, &vopts);
    REQUIRE(nullptr != n);
    for(unsigned i = 0 ; i <= ncplane_dim_y(n_) ; ++i){
      CHECK(0 == ncplane_move_yx(n, i, 0));
      CHECK(0 == notcurses_render(nc_));
    }
    ncvisual_destroy(ncv);
    CHECK(0 == ncplane_destroy(n));
  }

  SUBCASE("BitmapMoveOffscreenUp") {
    // first, assemble a visual equivalent to 2x2 cells
    auto y = nc_->tcache.cellpixy * 2;
    auto x = nc_->tcache.cellpixx * 2;
    std::vector<uint32_t> v(x * y * 4, htole(0xffccccff));
    auto ncv = ncvisual_from_rgba(v.data(), y, sizeof(decltype(v)::value_type) * x, x);
    REQUIRE(nullptr != ncv);
    struct ncvisual_options vopts{};
    vopts.n = n_;
    vopts.blitter = NCBLIT_PIXEL;
    vopts.y = ncplane_dim_y(n_) - 3;
    vopts.flags = NCVISUAL_OPTION_NODEGRADE | NCVISUAL_OPTION_CHILDPLANE;
    auto n = ncvisual_blit(nc_, ncv, &vopts);
    REQUIRE(nullptr != n);
    for(int i = static_cast<int>(ncplane_dim_y(n_)) - 3 ; i >= 0 ; --i){
      CHECK(0 == ncplane_move_yx(n, i, 0));
      CHECK(0 == notcurses_render(nc_));
    }
    ncvisual_destroy(ncv);
    CHECK(0 == ncplane_destroy(n));
  }

  // smoothly move a bitmap diagonally across the screen
  SUBCASE("BitmapSmoothMove") {
    // first, assemble a visual equivalent to 2x2 cells
    auto y = nc_->tcache.cellpixy * 2;
    auto x = nc_->tcache.cellpixx * 2;
    std::vector<uint32_t> v(x * y * 4, htole(0xffccccff));
    auto ncv = ncvisual_from_rgba(v.data(), y, sizeof(decltype(v)::value_type) * x, x);
    REQUIRE(nullptr != ncv);
    struct ncvisual_options vopts{};
    vopts.n = n_;
    vopts.blitter = NCBLIT_PIXEL;
    vopts.flags = NCVISUAL_OPTION_NODEGRADE | NCVISUAL_OPTION_CHILDPLANE;
    auto n = ncvisual_blit(nc_, ncv, &vopts);
    REQUIRE(nullptr != n);
    auto xpx = (ncplane_dim_x(n_) - 2) * nc_->tcache.cellpixx;
    auto ypx = (ncplane_dim_y(n_) - 2) * nc_->tcache.cellpixy;
    double xyrat = (double)ypx / xpx;
    for(unsigned xat = 0 ; xat < xpx ; ++xat){
      vopts.x = xat / nc_->tcache.cellpixx;
      vopts.pxoffx = xat % nc_->tcache.cellpixx;
      int yat = xat * xyrat;
      vopts.y = yat / nc_->tcache.cellpixy;
      vopts.pxoffy = yat % nc_->tcache.cellpixy;
      CHECK(0 == ncplane_destroy(n));
      n = ncvisual_blit(nc_, ncv, &vopts);
      REQUIRE(nullptr != n);
      CHECK(0 == notcurses_render(nc_));
    }
    ncvisual_destroy(ncv);
    CHECK(0 == ncplane_destroy(n));
    CHECK(0 == notcurses_render(nc_));
  }

  CHECK(!notcurses_stop(nc_));
}<|MERGE_RESOLUTION|>--- conflicted
+++ resolved
@@ -52,13 +52,8 @@
     vopts.n = nn;
     vopts.blitter = NCBLIT_PIXEL;
     vopts.flags = NCVISUAL_OPTION_NODEGRADE;
-<<<<<<< HEAD
-    int maxy, maxx;
+    unsigned maxy, maxx;
     ncplane_pixel_geom(n_, nullptr, nullptr, nullptr, nullptr, &maxy, &maxx);
-=======
-    unsigned maxy, maxx;
-    ncplane_pixelgeom(n_, nullptr, nullptr, nullptr, nullptr, &maxy, &maxx);
->>>>>>> 12e01fdf
     CHECK(0 == ncvisual_resize(ncv, maxy, maxx));
     auto n = ncvisual_blit(nc_, ncv, &vopts);
     REQUIRE(nn == n);
