#include "main.h"
#include "lib/visual-details.h"
#include <vector>
#include <iostream>

// convert the sprixel at s having pixel dimensions dimyXdimx to an rgb(a)
// matrix for easier analysis. breaks on malformed sixels.
std::vector<uint32_t> sixel_to_rgb(const char* s, size_t len, int dimy, int dimx) {
  std::vector<uint32_t> bmap(dimy * dimx, 0x00000000ull);
  std::vector<uint32_t> colors;
  // first we skip the header
  while(*s != '#'){
    ++s;
  }
  // now we build the color table (form: #Pc;Pu;Px;Py;Pz). data starts with
  // a color spec lacking a semicolon.
  enum {
    STATE_WANT_HASH,
    STATE_WANT_COLOR,
    STATE_WANT_COLORSEMI,
    STATE_WANT_COLORSPACE,
    STATE_WANT_DATA,
  } state = STATE_WANT_HASH;
  unsigned color = 0;
  unsigned x = 0;
  unsigned y = 0;
  unsigned rle = 1;
  const char* begin = s;
  while((size_t)(s - begin) < len){
    if(*s == '\e'){
      break;
    }
    if(state == STATE_WANT_HASH){
      REQUIRE('#' == *s);
      state = STATE_WANT_COLOR;
    }else if(state == STATE_WANT_COLOR){
      CHECK(isdigit(*s));
      color = 0;
      do{
        color *= 10;
        color += *s - '0';
        ++s;
      }while(isdigit(*s));
//std::cerr << "Got color " << color << std::endl;
      --s;
      state = STATE_WANT_COLORSEMI;
    }else if(state == STATE_WANT_COLORSEMI){
      // if we get a semicolon, we're a colorspec, otherwise data
      if(*s == ';'){
        state = STATE_WANT_COLORSPACE;
      }else{
        state = STATE_WANT_DATA;
        rle = 1;
      }
    }else if(state == STATE_WANT_COLORSPACE){
      CHECK('2' == *(s++));
      CHECK(';' == *(s++));
      int r = 0;
      do{
        r *= 10;
        r += *s - '0';
        ++s;
      }while(isdigit(*s));
      CHECK(';' == *(s++));
      int g = 0;
      do{
        g *= 10;
        g += *s - '0';
        ++s;
      }while(isdigit(*s));
      CHECK(';' == *(s++));
      int b = 0;
      do{
        b *= 10;
        b += *s - '0';
        ++s;
      }while(isdigit(*s));
      uint32_t rgb = htole(0xff000000 + (r << 16u) * 255 / 100 + (g << 8u) * 255 / 100 + b * 255 / 100);
//std::cerr << "Got color " << color << ": " << r << "/" << g << "/" << b << std::endl;
      if(color >= colors.capacity()){
        colors.resize(color + 1);
      }
      colors[color] = rgb;
      state = STATE_WANT_HASH;
      --s;
    }
    // read until we hit next colorspec
    if(state == STATE_WANT_DATA){
//std::cerr << "Character " << *s << std::endl;
      if(*s == '#'){
        state = STATE_WANT_HASH;
        --s;
      }else if(*s == '!'){ // RLE
        ++s;
        rle = 0;
        do{
          rle *= 10;
          rle += *s - '0';
          ++s;
        }while(isdigit(*s));
        CHECK(2 < rle);
        --s;
      }else if(*s == '$'){
        x = 0;
        state = STATE_WANT_HASH;
      }else if(*s == '-'){
        x = 0;
        y += 6;
        state = STATE_WANT_HASH;
      }else{
//std::cerr << "RLE: " << rle << " pos: " << y << "*" << x << std::endl;
        for(unsigned xpos = x ; xpos < x + rle ; ++xpos){
          for(unsigned ypos = y ; ypos < y + 6 ; ++ypos){
            if((*s - 63) & (1u << (ypos - y))){
              // ought be an empty pixel
              CHECK(0x00000000ull == bmap[ypos * dimx + xpos]);
//std::cerr << *s << " BMAP[" << ypos << "][" << xpos << "] = " << std::hex << colors[color] << std::dec << std::endl;
              bmap[ypos * dimx + xpos] = colors[color];
            }
          }
        }
        x += rle;
        rle = 1;
      }
    }
    ++s;
  }
  return bmap;
}

/*
void print_bmap(const std::vector<uint32_t> rgba, int pixy, int pixx){
  for(int y = 0 ; y < pixy ; ++y){
    for(int x = 0 ; x < pixx ; ++x){
      std::cerr << "rgba[" << y << "][" << x << "] (" << y * x << "): " << std::hex << rgba[y * pixx + x] << std::dec << std::endl;
    }
  }
}
*/

TEST_CASE("Sixels") {
  auto nc_ = testing_notcurses();
  REQUIRE(nullptr != nc_);
  ncplane* ncp_ = notcurses_stdplane(nc_);
  REQUIRE(ncp_);
  auto n_ = notcurses_stdplane(nc_);
  REQUIRE(n_);

  // this can only run with a Sixel backend
  if(notcurses_check_pixel_support(nc_) <= 0){
    CHECK(0 == notcurses_stop(nc_));
    return;
  }
  if(nc_->tcache.color_registers <= 0){
    CHECK(0 == notcurses_stop(nc_));
    return;
  }

#ifdef NOTCURSES_USE_MULTIMEDIA
  SUBCASE("SixelRoundtrip") {
    CHECK(1 == ncplane_set_base(n_, "&", 0, 0));
    auto ncv = ncvisual_from_file(find_data("worldmap.png").get());
    REQUIRE(ncv);
    struct ncvisual_options vopts{};
    vopts.n = n_;
    vopts.blitter = NCBLIT_PIXEL;
    vopts.flags = NCVISUAL_OPTION_NODEGRADE | NCVISUAL_OPTION_CHILDPLANE;
<<<<<<< HEAD
    auto newn = ncvisual_blit(nc_, ncv, &vopts);
    CHECK(newn);
=======
    vopts.scaling = NCSCALE_STRETCH;
    auto newn = ncvisual_blit(nc_, ncv, &vopts);
    REQUIRE(nullptr != newn);
>>>>>>> 13cf662a
    CHECK(0 == notcurses_render(nc_));
    auto rgb = sixel_to_rgb(newn->sprite->glyph.buf, newn->sprite->glyph.used,
                            newn->sprite->pixy, newn->sprite->pixx);
    for(int y = 0 ; y < newn->sprite->pixy ; ++y){
      for(int x = 0 ; x < newn->sprite->pixx ; ++x){
//fprintf(stderr, "%03d/%03d NCV: %08x RGB: %08x\n", y, x, ncv->data[y * newn->sprite->pixx + x], rgb[y * newn->sprite->pixx + x]);
        // FIXME
        //CHECK(ncv->data[y * newn->sprite->pixx + x] == rgb[y * newn->sprite->pixx + x]);
      }
    }
    ncvisual_destroy(ncv);
  }

  SUBCASE("SixelBlit") {
    CHECK(1 == ncplane_set_base(n_, "&", 0, 0));
    auto ncv = ncvisual_from_file(find_data("natasha-blur.png").get());
    REQUIRE(ncv);
    struct ncvisual_options vopts{};
    vopts.n = n_;
    vopts.blitter = NCBLIT_PIXEL;
    vopts.flags = NCVISUAL_OPTION_NODEGRADE | NCVISUAL_OPTION_CHILDPLANE;
    auto newn = ncvisual_blit(nc_, ncv, &vopts);
<<<<<<< HEAD
    CHECK(newn);
=======
    REQUIRE(nullptr != newn);
>>>>>>> 13cf662a
    auto rgbold = sixel_to_rgb(newn->sprite->glyph.buf, newn->sprite->glyph.used,
                               newn->sprite->pixy, newn->sprite->pixx);
//print_bmap(rgbold, newn->sprite->pixy, newn->sprite->pixx);
    CHECK(0 == notcurses_render(nc_));
    struct ncplane_options nopts = {
      .y = ncplane_dim_y(newn) * 3 / 4,
      .x = 0,
      .rows = ncplane_dim_y(newn) / 4,
      .cols = ncplane_dim_x(newn) / 2,
      .userptr = nullptr, .name = "blck",
      .resizecb = nullptr,
      .flags = 0,
      .margin_b = 0, .margin_r = 0,
    };
    auto blockerplane = ncplane_create(newn, &nopts);
    REQUIRE(nullptr != blockerplane);
    uint64_t chan = NCCHANNELS_INITIALIZER(0, 0, 0, 0, 0, 0);
    CHECK(1 == ncplane_set_base(blockerplane, " ", 0, chan));
    CHECK(0 == notcurses_render(nc_));
    CHECK(1 == ncplane_set_base(n_, "%", 0, 0));
    CHECK(0 == notcurses_render(nc_));
    // FIXME at this point currently, we get a degraded back of the orca
    // test via conversion back to image? unsure
    auto rgbnew = sixel_to_rgb(newn->sprite->glyph.buf, newn->sprite->glyph.used,
                               newn->sprite->pixy, newn->sprite->pixx);
//print_bmap(rgbnew, newn->sprite->pixy, newn->sprite->pixx);
    CHECK(0 == ncplane_destroy(newn));
    CHECK(0 == ncplane_destroy(blockerplane));
    ncvisual_destroy(ncv);
  }
#endif

  CHECK(!notcurses_stop(nc_));
}<|MERGE_RESOLUTION|>--- conflicted
+++ resolved
@@ -165,14 +165,9 @@
     vopts.n = n_;
     vopts.blitter = NCBLIT_PIXEL;
     vopts.flags = NCVISUAL_OPTION_NODEGRADE | NCVISUAL_OPTION_CHILDPLANE;
-<<<<<<< HEAD
-    auto newn = ncvisual_blit(nc_, ncv, &vopts);
-    CHECK(newn);
-=======
     vopts.scaling = NCSCALE_STRETCH;
     auto newn = ncvisual_blit(nc_, ncv, &vopts);
     REQUIRE(nullptr != newn);
->>>>>>> 13cf662a
     CHECK(0 == notcurses_render(nc_));
     auto rgb = sixel_to_rgb(newn->sprite->glyph.buf, newn->sprite->glyph.used,
                             newn->sprite->pixy, newn->sprite->pixx);
@@ -195,11 +190,7 @@
     vopts.blitter = NCBLIT_PIXEL;
     vopts.flags = NCVISUAL_OPTION_NODEGRADE | NCVISUAL_OPTION_CHILDPLANE;
     auto newn = ncvisual_blit(nc_, ncv, &vopts);
-<<<<<<< HEAD
-    CHECK(newn);
-=======
     REQUIRE(nullptr != newn);
->>>>>>> 13cf662a
     auto rgbold = sixel_to_rgb(newn->sprite->glyph.buf, newn->sprite->glyph.used,
                                newn->sprite->pixy, newn->sprite->pixx);
 //print_bmap(rgbold, newn->sprite->pixy, newn->sprite->pixx);
