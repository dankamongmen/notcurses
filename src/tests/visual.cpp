#include "main.h"
#include "lib/visual-details.h"
#include <vector>
#include <cmath>

// verify results for extrinsic geometries with NULL or default vopts
void default_visual_extrinsics(const notcurses* nc, const ncvgeom& g) {
  CHECK(0 == g.pixy);
  CHECK(0 == g.pixx);
  if(notcurses_canpixel(nc)){
    CHECK(1 <= g.cdimy);
    CHECK(1 <= g.cdimx);
  }else{
    CHECK(0 == g.cdimy);
    CHECK(0 == g.cdimx);
  }
  CHECK(1 <= g.scaley);
  CHECK(1 <= g.scalex);
  CHECK(0 == g.rpixy);
  CHECK(0 == g.rpixx);
  CHECK(0 <= g.maxpixely);
  CHECK(0 <= g.maxpixelx);
  // we never use pixel by default, and must not revolve to default
  CHECK(NCBLIT_PIXEL != g.blitter);
  CHECK(NCBLIT_DEFAULT != g.blitter);
}

TEST_CASE("Visual") {
  auto nc_ = testing_notcurses();
  REQUIRE(nullptr != nc_);
  ncplane* ncp_ = notcurses_stdplane(nc_);
  REQUIRE(ncp_);
  auto n_ = notcurses_stdplane(nc_);
  REQUIRE(n_);

  // check that we properly populate RGB + A -> RGBA
  SUBCASE("VisualFromRGBPacked") {
    unsigned char rgb[] = "\x88\x77\x66\x55\x44\x33\x22\x11\x00\x99\xaa\xbb";
    unsigned char alpha = 0xff;
    auto ncv = ncvisual_from_rgb_packed(rgb, 2, 6, 2, alpha);
    REQUIRE(nullptr != ncv);
    for(int y = 0 ; y < 2 ; ++y){
      for(int x = 0 ; x < 2 ; ++x){
        uint32_t p;
        CHECK(0 == ncvisual_at_yx(ncv, y, x, &p));
        CHECK(ncpixel_r(p) == rgb[y * 6 + x * 3]);
        CHECK(ncpixel_g(p) == rgb[y * 6 + x * 3 + 1]);
        CHECK(ncpixel_b(p) == rgb[y * 6 + x * 3 + 2]);
        CHECK(ncpixel_a(p) == alpha);
      }
    }
    ncvisual_destroy(ncv);
  }

  // ncvisual_geom() with a NULL nc
  SUBCASE("VisualIntrinsicGeometry") {
    std::vector<uint32_t> v(20, 0xfffffffflu);
    auto ncv = ncvisual_from_rgba(v.data(), 2, 10 * sizeof(decltype(v)::value_type), 10);
    REQUIRE(nullptr != ncv);
    ncvgeom g{};
    CHECK(0 == ncvisual_geom(nullptr, ncv, nullptr, &g));
    ncvisual_destroy(ncv);
    CHECK(2 == g.pixy);
    CHECK(10 == g.pixx);
    CHECK(0 == g.cdimy);
    CHECK(0 == g.cdimx);
    CHECK(0 == g.rpixy);
    CHECK(0 == g.rpixx);
    CHECK(0 == g.scaley);
    CHECK(0 == g.scalex);
    CHECK(0 == g.maxpixely);
    CHECK(0 == g.maxpixelx);
    CHECK(NCBLIT_DEFAULT == g.blitter);
  }

  // ncvisual_geom() with a NULL ncvisual and NULL visual_options
  SUBCASE("VisualExtrinsicGeometryNULL") {
    ncvgeom g{};
    CHECK(0 == ncvisual_geom(nc_, nullptr, nullptr, &g));
    default_visual_extrinsics(nc_, g);
  }

  // ncvisual_geom() with a NULL ncvisual and default visual_options
  SUBCASE("VisualExtrinsicGeometryDefault") {
    ncvgeom g{};
    struct ncvisual_options vopts{};
    CHECK(0 == ncvisual_geom(nc_, nullptr, &vopts, &g));
    default_visual_extrinsics(nc_, g);
  }

  // ncvisual_geom() with a NULL ncvisual and NCBLIT_PIXEL requested
  SUBCASE("VisualExtrinsicGeometryPixel") {
    ncvgeom g{};
    struct ncvisual_options vopts{};
    vopts.blitter = NCBLIT_PIXEL;
    CHECK(0 == ncvisual_geom(nc_, nullptr, &vopts, &g));
    CHECK(0 == g.pixy);
    CHECK(0 == g.pixx);
    if(notcurses_canpixel(nc_)){
      CHECK(1 <= g.cdimy);
      CHECK(1 <= g.cdimx);
      CHECK(g.cdimy == g.scaley);
      CHECK(g.cdimx == g.scalex);
    }else{
      CHECK(0 == g.cdimy);
      CHECK(0 == g.cdimx);
      CHECK(1 <= g.scaley);
      CHECK(1 <= g.scalex);
    }
    CHECK(0 == g.rpixy);
    CHECK(0 == g.rpixx);
    CHECK(0 <= g.maxpixely);
    CHECK(0 <= g.maxpixelx);
    CHECK(NCBLIT_DEFAULT != g.blitter); // we must not revolve to default
  }

  // build a simple ncvisual and check the calculated geometries for 1x1
  // cell blitting in the absence of scaling
  SUBCASE("VisualCellGeometryNoScaling") {
    std::vector<uint32_t> v(80, 0xfffffffflu);
    auto ncv = ncvisual_from_rgba(v.data(), 8, 10 * sizeof(decltype(v)::value_type), 10);
    REQUIRE(nullptr != ncv);
    struct ncvisual_options vopts{};
    ncvgeom g{};
    vopts.blitter = NCBLIT_1x1;
    CHECK(0 == ncvisual_geom(nc_, ncv, &vopts, &g));
    ncvisual_destroy(ncv);
    CHECK(8 == g.pixy);
    CHECK(10 == g.pixx);
    CHECK(1 == g.scaley);
    CHECK(1 == g.scalex);
    CHECK(8 == g.rpixy);
    CHECK(10 == g.rpixx);
    CHECK(8 == g.rcelly);
    CHECK(10 == g.rcellx);
    CHECK(NCBLIT_1x1 == g.blitter);
  }

  // build a square ncvisual and check the calculated geometries for 1x1
  // cell blitting with scaling
  SUBCASE("VisualCellGeometryScaling") {
    std::vector<uint32_t> v(100, 0xfffffffflu);
    auto ncv = ncvisual_from_rgba(v.data(), 10, 10 * sizeof(decltype(v)::value_type), 10);
    REQUIRE(nullptr != ncv);
    struct ncvisual_options vopts{};
    ncvgeom g{};
    vopts.blitter = NCBLIT_1x1;
    vopts.scaling = NCSCALE_SCALE;
    CHECK(0 == ncvisual_geom(nc_, ncv, &vopts, &g));
    ncvisual_destroy(ncv);
    int dimy, dimx;
    ncplane_dim_yx(n_, &dimy, &dimx);
    int mindim = dimy < dimx ? dimy : dimx;
    CHECK(10 == g.pixy);
    CHECK(10 == g.pixx);
    CHECK(1 == g.scaley);
    CHECK(1 == g.scalex);
    CHECK(mindim == g.rpixy);
    CHECK(mindim == g.rpixx);
    CHECK(mindim == g.rcelly);
    CHECK(mindim == g.rcellx);
    CHECK(NCBLIT_1x1 == g.blitter);
  }

  // build a square ncvisual and check the calculated geometries for 1x1
  // cell blitting with stretching
  SUBCASE("VisualCellGeometryStretching") {
    std::vector<uint32_t> v(100, 0xfffffffflu);
    auto ncv = ncvisual_from_rgba(v.data(), 10, 10 * sizeof(decltype(v)::value_type), 10);
    REQUIRE(nullptr != ncv);
    struct ncvisual_options vopts{};
    ncvgeom g{};
    vopts.blitter = NCBLIT_1x1;
    vopts.scaling = NCSCALE_STRETCH;
    CHECK(0 == ncvisual_geom(nc_, ncv, &vopts, &g));
    ncvisual_destroy(ncv);
    int dimy, dimx;
    ncplane_dim_yx(n_, &dimy, &dimx);
    CHECK(10 == g.pixy);
    CHECK(10 == g.pixx);
    CHECK(1 == g.scaley);
    CHECK(1 == g.scalex);
    CHECK(dimy == g.rpixy);
    CHECK(dimx == g.rpixx);
    CHECK(dimy == g.rcelly);
    CHECK(dimx == g.rcellx);
    CHECK(NCBLIT_1x1 == g.blitter);
  }

  // check that we properly populate RGB + A -> RGBA from 35x4 (see #1806)
  SUBCASE("VisualFromRGBPacked35x4") {
    unsigned char rgb[4 * 35 * 3] = "";
    unsigned char alpha = 0xff;
    auto ncv = ncvisual_from_rgb_packed(rgb, 4, 35 * 3, 35, alpha);
    REQUIRE(nullptr != ncv);
    for(int y = 0 ; y < 4 ; ++y){
      for(int x = 0 ; x < 35 ; ++x){
        uint32_t p;
        CHECK(0 == ncvisual_at_yx(ncv, y, x, &p));
        CHECK(ncpixel_r(p) == rgb[y * 6 + x * 3]);
        CHECK(ncpixel_g(p) == rgb[y * 6 + x * 3 + 1]);
        CHECK(ncpixel_b(p) == rgb[y * 6 + x * 3 + 2]);
        CHECK(ncpixel_a(p) == alpha);
      }
    }
    ncvisual_destroy(ncv);
  }

  // check that we properly populate RGBx + A -> RGBA
  SUBCASE("VisualFromRGBxPacked") {
    unsigned char rgb[] = "\x88\x77\x66\x12\x55\x44\x33\x10\x22\x11\x00\xdd\x99\xaa\xbb\xcc";
    unsigned char alpha = 0xff;
    auto ncv = ncvisual_from_rgb_loose(rgb, 2, 8, 2, alpha);
    REQUIRE(nullptr != ncv);
    for(int y = 0 ; y < 2 ; ++y){
      for(int x = 0 ; x < 2 ; ++x){
        uint32_t p;
        CHECK(0 == ncvisual_at_yx(ncv, y, x, &p));
        CHECK(ncpixel_r(p) == rgb[y * 8 + x * 4]);
        CHECK(ncpixel_g(p) == rgb[y * 8 + x * 4 + 1]);
        CHECK(ncpixel_b(p) == rgb[y * 8 + x * 4 + 2]);
        CHECK(ncpixel_a(p) == alpha);
      }
    }
    ncvisual_destroy(ncv);
  }

  // resize followed by rotate, see #1800
  SUBCASE("ResizeThenRotateFromMemory") {
    unsigned char rgb[90];
    memset(rgb, 0, sizeof(rgb));
    auto ncv = ncvisual_from_rgb_packed(rgb, 3, 10 * 3, 10, 0xff);
    REQUIRE(nullptr != ncv);
    struct ncvisual_options vopts{};
    vopts.x = NCALIGN_CENTER;
    vopts.y = NCALIGN_CENTER;
    vopts.n = n_;
    vopts.flags |= NCVISUAL_OPTION_HORALIGNED | NCVISUAL_OPTION_VERALIGNED
                    | NCVISUAL_OPTION_CHILDPLANE;
    auto p = ncvisual_blit(nc_, ncv, &vopts);
    REQUIRE(nullptr != p);
    CHECK(0 == notcurses_render(nc_));
    CHECK(0 == ncplane_destroy(p));
    CHECK(0 == ncvisual_resize(ncv, 20, 20));
    p = ncvisual_blit(nc_, ncv, &vopts);
    REQUIRE(nullptr != p);
    CHECK(0 == notcurses_render(nc_));
    CHECK(0 == ncplane_destroy(p));
    CHECK(0 == ncvisual_rotate(ncv, M_PI / 2));
    p = ncvisual_blit(nc_, ncv, &vopts);
    REQUIRE(nullptr != p);
    CHECK(0 == notcurses_render(nc_));
    CHECK(0 == ncplane_destroy(p));
    ncvisual_destroy(ncv);
  }

  // check that NCVISUAL_OPTION_HORALIGNED works in all three cases
  SUBCASE("VisualAligned") {
    const uint32_t pixels[4] = { htole(0xffff0000), htole(0xff00ff00), htole(0xff0000ff), htole(0xffffffff) };
    ncvisual_options vopts = {
      .n = n_,
      .scaling = NCSCALE_NONE,
      .y = 0,
      .x = NCALIGN_LEFT,
      .begy = 0,
      .begx = 0,
      .leny = 2,
      .lenx = 2,
      .blitter = NCBLIT_1x1,
      .flags = NCVISUAL_OPTION_HORALIGNED | NCVISUAL_OPTION_CHILDPLANE,
      .transcolor = 0,
      .pxoffy = 0, .pxoffx = 0,
    };
    auto ncv = ncvisual_from_rgba(pixels, 2, 2 * sizeof(*pixels), 2);
    REQUIRE(nullptr != ncv);
    auto n = ncvisual_blit(nc_, ncv, &vopts);
    REQUIRE(nullptr != n);
    CHECK(0 == notcurses_render(nc_));
    ncvisual_destroy(ncv);
    CHECK(0 == ncplane_destroy(n));
  }

  // check that leny/lenx properly limit the output, new plane
  SUBCASE("Partial") {
    auto y = 10;
    auto x = 10;
    std::vector<uint32_t> v(x * y, htole(0xe61c28ff));
    auto ncv = ncvisual_from_rgba(v.data(), y, sizeof(decltype(v)::value_type) * x, x);
    REQUIRE(nullptr != ncv);
    struct ncvisual_options vopts = {
      .n = n_,
      .scaling = NCSCALE_NONE,
      .y = 0, .x = 0,
      .begy = 0, .begx = 0,
      .leny = 5, .lenx = 8,
      .blitter = NCBLIT_1x1,
      .flags = NCVISUAL_OPTION_CHILDPLANE,
      .transcolor = 0,
      .pxoffy = 0, .pxoffx = 0,
    };
    auto n = ncvisual_blit(nc_, ncv, &vopts);
    REQUIRE(nullptr != n);
    CHECK(5 == ncplane_dim_y(n));
    CHECK(8 == ncplane_dim_x(n));
    ncvisual_destroy(ncv);
    CHECK(0 == ncplane_destroy(n));
  }

  // ensure that NCSCALE_STRETCH gives us a full plane, and that we write
  // everywhere within that plane
  SUBCASE("Stretch") {
    std::vector<uint32_t> v(1, htole(0xff1c28ff));
    int dimy, dimx;
    ncplane_dim_yx(ncp_, &dimy, &dimx);
    auto ncv = ncvisual_from_rgba(v.data(), 1, sizeof(decltype(v)::value_type), 1);
    REQUIRE(nullptr != ncv);
<<<<<<< HEAD
    struct ncvisual_options vopts = {
      .n = n_,
      .scaling = NCSCALE_STRETCH,
      .y = 0, .x = 0,
      .begy = 0, .begx = 0,
      .leny = 0, .lenx = 0,
      .blitter = NCBLIT_1x1,
      .flags = NCVISUAL_OPTION_CHILDPLANE,
      .transcolor = 0,
      .pxoffy = 0, .pxoffx = 0,
    };
=======
    struct ncvisual_options vopts{};
    vopts.n = n_;
    vopts.scaling = NCSCALE_STRETCH;
    vopts.blitter = NCBLIT_1x1;
    vopts.flags = NCVISUAL_OPTION_CHILDPLANE;
>>>>>>> 13cf662a
    auto n = ncvisual_blit(nc_, ncv, &vopts);
    CHECK(0 == notcurses_render(nc_));
    REQUIRE(nullptr != n);
    CHECK(dimy == ncplane_dim_y(n));
    CHECK(dimx == ncplane_dim_x(n));
    ncvisual_destroy(ncv);
    for(int y = 0 ; y < dimy ; ++y){
      for(int x = 0 ; x < dimx ; ++x){
        uint16_t stylemask;
        uint64_t channels;
        auto c = ncplane_at_yx(n, y, x, &stylemask, &channels);
        CHECK(0 == strcmp(c, " "));
        free(c);
        CHECK(ncchannels_bg_rgb(channels) == 0xff281c);
        CHECK(stylemask == 0);
      }
    }
    CHECK(0 == ncplane_destroy(n));
  }

  // partial limit via len, offset via y/x, new plane
  SUBCASE("PartialOffset") {
    auto y = 10;
    auto x = 10;
    std::vector<uint32_t> v(x * y, htole(0xe61c28ff));
    auto ncv = ncvisual_from_rgba(v.data(), y, sizeof(decltype(v)::value_type) * x, x);
    REQUIRE(nullptr != ncv);
    struct ncvisual_options vopts = {
      .n = nullptr,
      .scaling = NCSCALE_NONE,
      .y = 2, .x = 4,
      .begy = 0, .begx = 0,
      .leny = 5, .lenx = 8,
      .blitter = NCBLIT_1x1,
      .flags = 0, .transcolor = 0,
      .pxoffy = 0, .pxoffx = 0,
    };
    auto n = ncvisual_blit(nc_, ncv, &vopts);
    REQUIRE(nullptr != n);
    CHECK(5 == ncplane_dim_y(n));
    CHECK(8 == ncplane_dim_x(n));
    CHECK(2 == ncplane_y(n));
    CHECK(4 == ncplane_x(n));
    ncvisual_destroy(ncv);
    CHECK(0 == ncplane_destroy(n));
  }

  SUBCASE("InflateBitmap") {
    const uint32_t pixels[4] = { htole(0xffff00ff), htole(0xff00ffff), htole(0xff0000ff), htole(0xffffffff) };
    auto ncv = ncvisual_from_rgba(pixels, 2, 8, 2);
    REQUIRE(ncv);
    ncvisual_options vopts = {
      .n = nullptr,
      .scaling = NCSCALE_NONE,
      .y = 0, .x = 0,
      .begy = 0, .begx = 0,
      .leny = 0, .lenx = 0,
      .blitter = NCBLIT_1x1,
      .flags = 0, .transcolor = 0,
      .pxoffy = 0, .pxoffx = 0,
    };
    auto newn = ncvisual_blit(nc_, ncv, &vopts);
    CHECK(0 == notcurses_render(nc_));
    CHECK(0 == ncvisual_resize_noninterpolative(ncv, ncv->pixy * 3, ncv->pixx * 3));
    CHECK(6 == ncv->pixy);
    CHECK(6 == ncv->pixx);
    for(int y = 0 ; y < 3 ; ++y){
      for(int x = 0 ; x < 3 ; ++x){
        CHECK(pixels[0] == ncv->data[y * ncv->rowstride / 4 + x]);
      }
      for(int x = 3 ; x < 6 ; ++x){
        CHECK(pixels[1] == ncv->data[y * ncv->rowstride / 4 + x]);
      }
    }
    for(int y = 3 ; y < 6 ; ++y){
      for(int x = 0 ; x < 3 ; ++x){
        CHECK(pixels[2] == ncv->data[y * ncv->rowstride / 4 + x]);
      }
      for(int x = 3 ; x < 6 ; ++x){
        CHECK(pixels[3] == ncv->data[y * ncv->rowstride / 4 + x]);
      }
    }
    REQUIRE(newn);
    auto enewn = ncvisual_blit(nc_, ncv, &vopts);
    int newy, newx;
    ncplane_dim_yx(enewn, &newy, &newx);
    CHECK(6 == newy);
    CHECK(6 == newx);
    CHECK(0 == notcurses_render(nc_));
    CHECK(0 == ncplane_destroy(newn));
    CHECK(0 == ncplane_destroy(enewn));
    ncvisual_destroy(ncv);
  }

  SUBCASE("LoadRGBAFromMemory") {
    int dimy, dimx;
    ncplane_dim_yx(ncp_, &dimy, &dimx);
    // alpha, then b, g, r
    std::vector<uint32_t> rgba(dimx * dimy * 2, htole(0xff88bbccull));
    auto ncv = ncvisual_from_rgba(rgba.data(), dimy * 2, dimx * 4, dimx);
    REQUIRE(ncv);
    struct ncvisual_options opts{};
    opts.blitter = NCBLIT_1x1;
    opts.n = ncp_;
    CHECK(ncp_ == ncvisual_blit(nc_, ncv, &opts));
    CHECK(0 == notcurses_render(nc_));
    for(int y = 0 ; y < dimy ; ++y){
      for(int x = 0 ; x < dimx ; ++x){
        uint16_t stylemask;
        uint64_t channels;
        auto c = ncplane_at_yx(ncp_, y, x, &stylemask, &channels);
        CHECK(0 == strcmp(c, " "));
        free(c);
        CHECK(htole(ncchannels_bg_rgb(channels)) == htole(0xccbb88));
        CHECK(stylemask == 0);
      }
    }
    ncvisual_destroy(ncv);
    CHECK(0 == notcurses_render(nc_));
  }

  SUBCASE("LoadBGRAFromMemory") {
    int dimy, dimx;
    ncplane_dim_yx(ncp_, &dimy, &dimx);
    // A should be at the highest memory address, which would be the most
    // significant byte on little-endian. then r, g, b.
    std::vector<uint32_t> rgba(dimx * dimy * 2, htole(0xff88bbcc));
    auto ncv = ncvisual_from_bgra(rgba.data(), dimy * 2, dimx * 4, dimx);
    REQUIRE(ncv);
    struct ncvisual_options opts{};
    opts.blitter = NCBLIT_1x1;
    opts.n = ncp_;
    CHECK(nullptr != ncvisual_blit(nc_, ncv, &opts));
    CHECK(0 == notcurses_render(nc_));
    for(int y = 0 ; y < dimy ; ++y){
      for(int x = 0 ; x < dimx ; ++x){
        uint16_t stylemask;
        uint64_t channels;
        auto c = ncplane_at_yx(ncp_, y, x, &stylemask, &channels);
        CHECK(0 == strcmp(c, " "));
        free(c);
        CHECK(ncchannels_bg_rgb(channels) == 0x88bbcc);
        CHECK(stylemask == 0);
      }
    }
    ncvisual_destroy(ncv);
    CHECK(0 == notcurses_render(nc_));
  }

  // write a checkerboard pattern and verify the NCBLIT_2x1 output
  SUBCASE("Dualblitter") {
    if(notcurses_canutf8(nc_)){
      constexpr int DIMY = 10;
      constexpr int DIMX = 11; // odd number to get checkerboard effect
      auto rgba = new uint32_t[DIMY * DIMX];
      for(int i = 0 ; i < DIMY * DIMX ; ++i){
        CHECK(0 == ncpixel_set_a(&rgba[i], 0xff));
        if(i % 2){
          CHECK(0 == ncpixel_set_b(&rgba[i], 0xff));
          CHECK(0 == ncpixel_set_r(&rgba[i], 0));
        }else{
          CHECK(0 == ncpixel_set_r(&rgba[i], 0xff));
          CHECK(0 == ncpixel_set_b(&rgba[i], 0));
        }
        CHECK(0 == ncpixel_set_g(&rgba[i], 0));
      }
      auto ncv = ncvisual_from_rgba(rgba, DIMY, DIMX * sizeof(uint32_t), DIMX);
      REQUIRE(nullptr != ncv);
      struct ncvisual_options vopts{};
      vopts.n = n_;
      vopts.blitter = NCBLIT_2x1;
      vopts.flags = NCVISUAL_OPTION_NODEGRADE;
      CHECK(n_ == ncvisual_blit(nc_, ncv, &vopts));
      CHECK(0 == notcurses_render(nc_));
      for(int y = 0 ; y < DIMY / 2 ; ++y){
        for(int x = 0 ; x < DIMX ; ++x){
          uint16_t stylemask;
          uint64_t channels;
          char* egc = notcurses_at_yx(nc_, y, x, &stylemask, &channels);
          REQUIRE(nullptr != egc);
          CHECK((htole(rgba[y * 2 * DIMX + x]) & 0xffffff) == ncchannels_bg_rgb(channels));
          CHECK((htole(rgba[(y * 2 + 1) * DIMX + x]) & 0xffffff) == ncchannels_fg_rgb(channels));
          free(egc);
        }
      }
      delete[] rgba;
      ncvisual_destroy(ncv);
    }
  }

  // write a checkerboard pattern and verify the NCBLIT_2x2 output
  SUBCASE("Quadblitter") {
    if(notcurses_canquadrant(nc_)){
      constexpr int DIMY = 10;
      constexpr int DIMX = 11; // odd number to get checkerboard effect
      auto rgba = new uint32_t[DIMY * DIMX];
      for(int i = 0 ; i < DIMY * DIMX ; ++i){
        CHECK(0 == ncpixel_set_a(&rgba[i], 0xff));
        if(i % 2){
          CHECK(0 == ncpixel_set_b(&rgba[i], 0xff));
          CHECK(0 == ncpixel_set_g(&rgba[i], 0));
        }else{
          CHECK(0 == ncpixel_set_g(&rgba[i], 0xff));
          CHECK(0 == ncpixel_set_b(&rgba[i], 0));
        }
        CHECK(0 == ncpixel_set_r(&rgba[i], 0));
      }
      auto ncv = ncvisual_from_rgba(rgba, DIMY, DIMX * sizeof(uint32_t), DIMX);
      REQUIRE(nullptr != ncv);
      struct ncvisual_options vopts{};
      vopts.n = n_;
      vopts.blitter = NCBLIT_2x2;
      vopts.flags = NCVISUAL_OPTION_NODEGRADE;
      CHECK(n_ == ncvisual_blit(nc_, ncv, &vopts));
      CHECK(0 == notcurses_render(nc_));
      for(int y = 0 ; y < DIMY / 2 ; ++y){
        for(int x = 0 ; x < DIMX / 2 ; ++x){
          uint16_t stylemask;
          uint64_t channels;
          char* egc = notcurses_at_yx(nc_, y, x, &stylemask, &channels);
          REQUIRE(nullptr != egc);
          CHECK((htole(rgba[(y * 2 * DIMX) + (x * 2)]) & 0xffffff) == ncchannels_fg_rgb(channels));
          CHECK((htole(rgba[(y * 2 + 1) * DIMX + (x * 2) + 1]) & 0xffffff) == ncchannels_fg_rgb(channels));
          free(egc);
        }
      }
      delete[] rgba;
      ncvisual_destroy(ncv);
    }
  }

  // close-in verification of each quadblitter output EGC 
  SUBCASE("QuadblitterEGCs") {
    if(notcurses_canquadrant(nc_)){
      // there are 16 configurations, each mapping four (2x2) pixels
      int DIMX = 32;
      int DIMY = 2;
      auto rgba = new uint32_t[DIMY * DIMX];
      memset(rgba, 0, sizeof(*rgba) * DIMY * DIMX);
      // the top has 4 configurations of 4 each, each being 2 columns
      for(int top = 0 ; top < 4 ; ++top){
        for(int idx = 0 ; idx < 4 ; ++idx){
          const int itop = (top * 4 + idx) * 2; // index of first column
          CHECK(0 == ncpixel_set_a(&rgba[itop], 0xff));
          CHECK(0 == ncpixel_set_a(&rgba[itop + 1], 0xff));
          if(top == 1 || top == 3){
            CHECK(0 == ncpixel_set_r(&rgba[itop], 0xff));
          }
          if(top == 2 || top == 3){
            CHECK(0 == ncpixel_set_r(&rgba[itop + 1], 0xff));
          }
        }
      }
      for(int bot = 0 ; bot < 4 ; ++bot){
        for(int idx = 0 ; idx < 4 ; ++idx){
          const int ibot = (bot * 4 + idx) * 2 + DIMX;
          CHECK(0 == ncpixel_set_a(&rgba[ibot], 0xff));
          CHECK(0 == ncpixel_set_a(&rgba[ibot + 1], 0xff));
          if(idx == 1 || idx == 3){
            CHECK(0 == ncpixel_set_r(&rgba[ibot], 0xff));
          }
          if(idx == 2 || idx == 3){
            CHECK(0 == ncpixel_set_r(&rgba[ibot + 1], 0xff));
          }
        }
      }
      auto ncv = ncvisual_from_rgba(rgba, DIMY, DIMX * sizeof(uint32_t), DIMX);
      REQUIRE(nullptr != ncv);
      struct ncvisual_options vopts{};
      vopts.n = n_;
      vopts.blitter = NCBLIT_2x2;
      vopts.flags = NCVISUAL_OPTION_NODEGRADE;
      CHECK(n_ == ncvisual_blit(nc_, ncv, &vopts));
      CHECK(0 == notcurses_render(nc_));
      for(int y = 0 ; y < DIMY / 2 ; ++y){
        for(int x = 0 ; x < DIMX / 2 ; ++x){
          uint16_t stylemask;
          uint64_t channels;
          char* egc = notcurses_at_yx(nc_, y, x, &stylemask, &channels);
          REQUIRE(nullptr != egc);
  /* FIXME need to match
  [▀] 00000000 00000000
  [▜] 00000000 00ff0000
  [▛] 00000000 00ff0000
  [▀] 00000000 00ff0000
  [▟] 00000000 00ff0000
  [▋] 00ff0000 00000000
  [▚] 00ff0000 00000000
  [▙] 00ff0000 00000000
  [▙] 00000000 00ff0000
  [▚] 00000000 00ff0000
  [▋] 00000000 00ff0000
  [▟] 00ff0000 00000000
  [▀] 00ff0000 00000000
  [▛] 00ff0000 00000000
  [▜] 00ff0000 00000000
  [▀] 00ff0000 00ff0000
  */
          free(egc);
        }
      }
      delete[] rgba;
      ncvisual_destroy(ncv);
    }
  }

  // quadblitter with all 4 colors equal ought generate space
  SUBCASE("Quadblitter4Same") {
    if(notcurses_canquadrant(nc_)){
      const uint32_t pixels[4] = { htole(0xff605040), htole(0xff605040), htole(0xff605040), htole(0xff605040) };
      auto ncv = ncvisual_from_rgba(pixels, 2, 2 * sizeof(*pixels), 2);
      REQUIRE(nullptr != ncv);
      struct ncvisual_options vopts = {
        .n = n_,
        .scaling = NCSCALE_NONE,
        .y = 0,
        .x = 0,
        .begy = 0,
        .begx = 0,
        .leny = 0,
        .lenx = 0,
        .blitter = NCBLIT_2x2,
        .flags = NCVISUAL_OPTION_CHILDPLANE,
        .transcolor = 0,
        .pxoffy = 0, .pxoffx = 0,
      };
      auto ncvp = ncvisual_blit(nc_, ncv, &vopts);
      REQUIRE(nullptr != ncvp);
      int dimy, dimx;
      ncplane_dim_yx(ncvp, &dimy, &dimx);
      CHECK(1 == dimy);
      CHECK(1 == dimx);
      uint16_t stylemask;
      uint64_t channels;
      auto egc = ncplane_at_yx(ncvp, 0, 0, &stylemask, &channels);
      CHECK(0 == strcmp(" ", egc));
      CHECK(0 == stylemask);
      CHECK(0x405060 == ncchannels_fg_rgb(channels));
      CHECK(0x405060 == ncchannels_bg_rgb(channels));
      free(egc);
      ncvisual_destroy(ncv);
      CHECK(0 == notcurses_render(nc_));
    }
  }

  // quadblitter with three pixels equal ought generate three-quarter block
  SUBCASE("Quadblitter3Same") {
    if(notcurses_canquadrant(nc_)){
      const uint32_t pixels[4][4] = {
        { htole(0xffcccccc), htole(0xff605040), htole(0xff605040), htole(0xff605040) },
        { htole(0xff605040), htole(0xffcccccc), htole(0xff605040), htole(0xff605040) },
        { htole(0xff605040), htole(0xff605040), htole(0xffcccccc), htole(0xff605040) },
        { htole(0xff605040), htole(0xff605040), htole(0xff605040), htole(0xffcccccc) } };
      const char* egcs[] = { "▟", "▙", "▜", "▛" };
      for(int i = 0 ; i < 4 ; ++i){
        auto ncv = ncvisual_from_rgba(pixels[i], 2, 2 * sizeof(**pixels), 2);
        REQUIRE(nullptr != ncv);
        struct ncvisual_options vopts = {
          .n = n_,
          .scaling = NCSCALE_NONE,
          .y = 0,
          .x = 0,
          .begy = 0,
          .begx = 0,
          .leny = 0,
          .lenx = 0,
          .blitter = NCBLIT_2x2,
          .flags = NCVISUAL_OPTION_CHILDPLANE,
          .transcolor = 0,
          .pxoffy = 0, .pxoffx = 0,
        };
        auto ncvp = ncvisual_blit(nc_, ncv, &vopts);
        REQUIRE(nullptr != ncvp);
        int dimy, dimx;
        ncplane_dim_yx(ncvp, &dimy, &dimx);
        CHECK(1 == dimy);
        CHECK(1 == dimx);
        uint16_t stylemask;
        uint64_t channels;
        auto egc = ncplane_at_yx(ncvp, 0, 0, &stylemask, &channels);
        CHECK(0 == strcmp(egcs[i], egc));
        CHECK(0 == stylemask);
        CHECK(0x405060 == ncchannels_fg_rgb(channels));
        CHECK(0xcccccc == ncchannels_bg_rgb(channels));
        free(egc);
        ncvisual_destroy(ncv);
        CHECK(0 == notcurses_render(nc_));
      }
    }
  }

  // quadblitter with two sets of two equal pixels
  SUBCASE("Quadblitter2Pairs") {
    if(notcurses_canquadrant(nc_)){
      const uint32_t pixels[6][4] = {
        { htole(0xffcccccc), htole(0xffcccccc), htole(0xff605040), htole(0xff605040) },
        { htole(0xffcccccc), htole(0xff605040), htole(0xffcccccc), htole(0xff605040) },
        { htole(0xffcccccc), htole(0xff605040), htole(0xff605040), htole(0xffcccccc) },
        { htole(0xff605040), htole(0xffcccccc), htole(0xffcccccc), htole(0xff605040) },
        { htole(0xff605040), htole(0xffcccccc), htole(0xff605040), htole(0xffcccccc) },
        { htole(0xff605040), htole(0xff605040), htole(0xffcccccc), htole(0xffcccccc) } };
      const char* egcs[] = { "▀", "▌", "▚", "▚", "▌", "▀" };
      for(size_t i = 0 ; i < sizeof(egcs) / sizeof(*egcs) ; ++i){
        auto ncv = ncvisual_from_rgba(pixels[i], 2, 2 * sizeof(**pixels), 2);
        REQUIRE(nullptr != ncv);
        struct ncvisual_options vopts = {
          .n = n_,
          .scaling = NCSCALE_NONE,
          .y = 0,
          .x = 0,
          .begy = 0,
          .begx = 0,
          .leny = 0,
          .lenx = 0,
          .blitter = NCBLIT_2x2,
          .flags = NCVISUAL_OPTION_CHILDPLANE,
          .transcolor = 0,
          .pxoffy = 0, .pxoffx = 0,
        };
        auto ncvp = ncvisual_blit(nc_, ncv, &vopts);
        REQUIRE(nullptr != ncvp);
        int dimy, dimx;
        ncplane_dim_yx(ncvp, &dimy, &dimx);
        CHECK(1 == dimy);
        CHECK(1 == dimx);
        uint16_t stylemask;
        uint64_t channels;
        auto egc = ncplane_at_yx(ncvp, 0, 0, &stylemask, &channels);
        CHECK(0 == strcmp(egcs[i], egc));
        CHECK(0 == stylemask);
        if(i >= 3){
          CHECK(0x405060 == ncchannels_fg_rgb(channels));
          CHECK(0xcccccc == ncchannels_bg_rgb(channels));
        }else{
          CHECK(0x405060 == ncchannels_bg_rgb(channels));
          CHECK(0xcccccc == ncchannels_fg_rgb(channels));
        }
        free(egc);
        ncvisual_destroy(ncv);
        CHECK(0 == notcurses_render(nc_));
      }
    }
  }

  // quadblitter with one pair plus two split
  SUBCASE("Quadblitter1Pair") {
    if(notcurses_canquadrant(nc_)){
      const uint32_t pixels[6][4] = {
        { htole(0xffcccccc), htole(0xff444444), htole(0xff605040), htole(0xff605040) },
        { htole(0xff444444), htole(0xff605040), htole(0xffcccccc), htole(0xff605040) },
        { htole(0xffcccccc), htole(0xff605040), htole(0xff605040), htole(0xff444444) },
        { htole(0xff605040), htole(0xffcccccc), htole(0xff444444), htole(0xff605040) },
        { htole(0xff605040), htole(0xffeeeeee), htole(0xff605040), htole(0xffcccccc) },
        { htole(0xff605040), htole(0xff605040), htole(0xffeeeeee), htole(0xffcccccc) } };
      const char* egcs[] = { "▟", "▜", "▟", "▙", "▌", "▀" };
      for(size_t i = 0 ; i < sizeof(egcs) / sizeof(*egcs) ; ++i){
        auto ncv = ncvisual_from_rgba(pixels[i], 2, 2 * sizeof(**pixels), 2);
        REQUIRE(nullptr != ncv);
        struct ncvisual_options vopts = {
          .n = n_,
          .scaling = NCSCALE_NONE,
          .y = 0,
          .x = 0,
          .begy = 0,
          .begx = 0,
          .leny = 0,
          .lenx = 0,
          .blitter = NCBLIT_2x2,
          .flags = NCVISUAL_OPTION_CHILDPLANE,
          .transcolor = 0,
          .pxoffy = 0, .pxoffx = 0,
        };
        auto ncvp = ncvisual_blit(nc_, ncv, &vopts);
        REQUIRE(nullptr != ncvp);
        int dimy, dimx;
        ncplane_dim_yx(ncvp, &dimy, &dimx);
        CHECK(1 == dimy);
        CHECK(1 == dimx);
        uint16_t stylemask;
        uint64_t channels;
        auto egc = ncplane_at_yx(ncvp, 0, 0, &stylemask, &channels);
        CHECK(0 == strcmp(egcs[i], egc));
        CHECK(0 == stylemask);
        if(i > 3){
          CHECK(0x405060 == ncchannels_fg_rgb(channels));
          CHECK(0xdddddd == ncchannels_bg_rgb(channels));
        }else{
          CHECK(0x424c57 == ncchannels_fg_rgb(channels));
          CHECK(0xcccccc == ncchannels_bg_rgb(channels));
        }
        free(egc);
        ncvisual_destroy(ncv);
        CHECK(0 == notcurses_render(nc_));
      }
    }
  }

  // quadblitter with one pair plus two split
  SUBCASE("QuadblitterAllDifferent") {
    if(notcurses_canquadrant(nc_)){
      const uint32_t pixels[6][4] = {
        { htole(0xffdddddd), htole(0xff000000), htole(0xff111111), htole(0xff222222) },
        { htole(0xff000000), htole(0xff111111), htole(0xffdddddd), htole(0xff222222) },
        { htole(0xff111111), htole(0xffdddddd), htole(0xff000000), htole(0xff222222) },
        { htole(0xff000000), htole(0xffcccccc), htole(0xff222222), htole(0xffeeeeee) },
        { htole(0xff222222), htole(0xff000000), htole(0xffeeeeee), htole(0xffcccccc), } };
      const char* egcs[] = { "▟", "▜", "▙", "▌", "▀" };
      for(size_t i = 0 ; i < sizeof(egcs) / sizeof(*egcs) ; ++i){
        auto ncv = ncvisual_from_rgba(pixels[i], 2, 2 * sizeof(**pixels), 2);
        REQUIRE(nullptr != ncv);
        struct ncvisual_options vopts = {
          .n = n_,
          .scaling = NCSCALE_NONE,
          .y = 0,
          .x = 0,
          .begy = 0,
          .begx = 0,
          .leny = 0,
          .lenx = 0,
          .blitter = NCBLIT_2x2,
          .flags = NCVISUAL_OPTION_CHILDPLANE,
          .transcolor = 0,
          .pxoffy = 0, .pxoffx = 0,
        };
        auto ncvp = ncvisual_blit(nc_, ncv, &vopts);
        REQUIRE(nullptr != ncvp);
        int dimy, dimx;
        ncplane_dim_yx(ncvp, &dimy, &dimx);
        CHECK(1 == dimy);
        CHECK(1 == dimx);
        uint16_t stylemask;
        uint64_t channels;
        auto egc = ncplane_at_yx(ncvp, 0, 0, &stylemask, &channels);
        CHECK(0 == strcmp(egcs[i], egc));
        CHECK(0 == stylemask);
        CHECK(0x111111 == ncchannels_fg_rgb(channels));
        CHECK(0xdddddd == ncchannels_bg_rgb(channels));
        free(egc);
        ncvisual_destroy(ncv);
        CHECK(0 == notcurses_render(nc_));
      }
    }
  }

  // test NCVISUAL_OPTION_CHILDPLANE + stretch + null alignment
  SUBCASE("ImageChildScaling") {
    struct ncplane_options opts = {
      .y = 0, .x = 0,
      .rows = 20, .cols = 20,
      .userptr = nullptr,
      .name = "parent",
      .resizecb = nullptr,
      .flags = 0,
      .margin_b = 0,
      .margin_r = 0,
    };
    auto parent = ncplane_create(n_, &opts);
    REQUIRE(parent);
    struct ncvisual_options vopts = {
      .n = n_,
      .scaling = NCSCALE_NONE,
      .y = 0,
      .x = 0,
      .begy = 0, .begx = 0,
      .leny = 0, .lenx = 0,
      .blitter = NCBLIT_1x1,
      .flags = NCVISUAL_OPTION_CHILDPLANE,
      .transcolor = 0,
      .pxoffy = 0, .pxoffx = 0,
    };
    const uint32_t pixels[16] = {
      htole(0xffffffff), htole(0xffffffff), htole(0xffc0ffff), htole(0xffffc0ff),
      htole(0xffc0c0ff), htole(0xffc0c0ff), htole(0xff80c0ff), htole(0xffc080ff),
      htole(0xff8080ff), htole(0xff8080ff), htole(0xff4080ff), htole(0xff8040ff),
      htole(0xff4040ff), htole(0xff4040ff), htole(0xffff40ff), htole(0xff40ffff),
    };
    auto ncv = ncvisual_from_rgba(pixels, 4, 16, 4);
    REQUIRE(ncv);
    auto child = ncvisual_blit(nc_, ncv, &vopts);
    REQUIRE(child);
    CHECK(4 == ncplane_dim_y(child));
    CHECK(4 == ncplane_dim_x(child));
    CHECK(0 == ncplane_y(child));
    CHECK(0 == ncplane_x(child));
    CHECK(0 == notcurses_render(nc_));
    CHECK(0 == ncplane_destroy(child));
    vopts.n = parent,
    vopts.scaling = NCSCALE_STRETCH,
    vopts.flags = NCVISUAL_OPTION_CHILDPLANE;
    child = ncvisual_blit(nc_, ncv, &vopts);
    REQUIRE(child);
    CHECK(20 == ncplane_dim_y(child));
    CHECK(20 == ncplane_dim_x(child));
    CHECK(0 == notcurses_render(nc_));
    CHECK(0 == ncplane_destroy(parent));
    CHECK(0 == ncplane_destroy(child));
    ncvisual_destroy(ncv);
  }

  SUBCASE("ImageChildAlignment") {
    struct ncplane_options opts = {
      .y = 0, .x = 0,
      .rows = 5, .cols = 5,
      .userptr = nullptr,
      .name = "parent",
      .resizecb = nullptr,
      .flags = 0,
      .margin_b = 0,
      .margin_r = 0,
    };
    auto parent = ncplane_create(n_, &opts);
    REQUIRE(parent);
    struct ncvisual_options vopts = {
      .n = parent,
      .scaling = NCSCALE_NONE,
      .y = NCALIGN_CENTER,
      .x = NCALIGN_CENTER,
      .begy = 0, .begx = 0,
      .leny = 0, .lenx = 0,
      .blitter = NCBLIT_1x1,
      .flags = NCVISUAL_OPTION_CHILDPLANE |
               NCVISUAL_OPTION_HORALIGNED |
               NCVISUAL_OPTION_VERALIGNED,
      .transcolor = 0,
      .pxoffy = 0, .pxoffx = 0,
    };
    const uint32_t pixels[1] = { htole(0xffffffff) };
    auto ncv = ncvisual_from_rgba(pixels, 1, 4, 1);
    REQUIRE(ncv);
    auto child = ncvisual_blit(nc_, ncv, &vopts);
    REQUIRE(child);
    CHECK(1 == ncplane_dim_y(child));
    CHECK(1 == ncplane_dim_x(child));
    CHECK(2 == ncplane_y(child));
    CHECK(2 == ncplane_x(child));
    ncvisual_destroy(ncv);
    CHECK(0 == notcurses_render(nc_));
    CHECK(0 == ncplane_destroy(parent));
    CHECK(0 == ncplane_destroy(child));
  }

  CHECK(!notcurses_stop(nc_));
}<|MERGE_RESOLUTION|>--- conflicted
+++ resolved
@@ -314,25 +314,11 @@
     ncplane_dim_yx(ncp_, &dimy, &dimx);
     auto ncv = ncvisual_from_rgba(v.data(), 1, sizeof(decltype(v)::value_type), 1);
     REQUIRE(nullptr != ncv);
-<<<<<<< HEAD
-    struct ncvisual_options vopts = {
-      .n = n_,
-      .scaling = NCSCALE_STRETCH,
-      .y = 0, .x = 0,
-      .begy = 0, .begx = 0,
-      .leny = 0, .lenx = 0,
-      .blitter = NCBLIT_1x1,
-      .flags = NCVISUAL_OPTION_CHILDPLANE,
-      .transcolor = 0,
-      .pxoffy = 0, .pxoffx = 0,
-    };
-=======
     struct ncvisual_options vopts{};
     vopts.n = n_;
     vopts.scaling = NCSCALE_STRETCH;
     vopts.blitter = NCBLIT_1x1;
     vopts.flags = NCVISUAL_OPTION_CHILDPLANE;
->>>>>>> 13cf662a
     auto n = ncvisual_blit(nc_, ncv, &vopts);
     CHECK(0 == notcurses_render(nc_));
     REQUIRE(nullptr != n);
