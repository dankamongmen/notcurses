#include <time.h>
#include <wchar.h>
#include <stdio.h>
#include <errno.h>
#include <limits.h>
#include <string.h>
#include <locale.h>
#include <unistd.h>
#include <getopt.h>
#include <stdlib.h>
#include <inttypes.h>
#include <stdatomic.h>
#include <notcurses/direct.h>
#include "demo.h"

// (non-)ansi terminal definition-4-life
static const int MIN_SUPPORTED_ROWS = 24;
static const int MIN_SUPPORTED_COLS = 76; // allow a bit of margin, sigh

static int democount;
static demoresult* results;
static char *datadir = NOTCURSES_SHARE;

static const char DEFAULT_DEMO[] = "ixetunchmdbkywjgarvlsfqzo";

atomic_bool interrupted = ATOMIC_VAR_INIT(false);
// checked following demos, whether aborted, failed, or otherwise
static atomic_bool restart_demos = ATOMIC_VAR_INIT(false);

void interrupt_demo(void){
  atomic_store(&interrupted, true);
}

void interrupt_and_restart_demos(void){
  atomic_store(&restart_demos, true);
  atomic_store(&interrupted, true);
}

const demoresult* demoresult_lookup(int idx){
  if(idx < 0 || idx >= democount){
    return NULL;
  }
  return &results[idx];
}

static inline const char*
path_separator(void){
#ifdef __MINGW64__
  return "\\";
#else
  return "/";
#endif
}

char* find_data(const char* datum){
  char* path = malloc(strlen(datadir) + 1 + strlen(datum) + 1);
  strcpy(path, datadir);
  strcat(path, path_separator());
  strcat(path, datum);
  return path;
}

float delaymultiplier = 1;

// scaled in getopt() by delaymultiplier
struct timespec demodelay = {
  .tv_sec = 1,
  .tv_nsec = 0,
};

// the "jungle" demo has non-free material embedded into it, and is thus
// entirely absent (can't just be disabled). supply a stub here.
#ifdef DFSG_BUILD
int jungle_demo(struct notcurses* nc){
  (void)nc;
  return -1;
}
#endif

// Demos can be disabled either due to a DFSG build (any non-free material must
// be disabled) or a non-multimedia build (all images/videos must be disabled).
static struct {
  const char* name;
  int (*fxn)(struct notcurses*);
  bool dfsg_disabled;             // disabled for DFSG builds
} demos[26] = {
  { "animate", animate_demo, false, },
  { "box", box_demo, false, },
  { "chunli", chunli_demo, true, },
  { "dragon", dragon_demo, false, },
  { "eagle", eagle_demo, true, },
  { "fission", fission_demo, false, },
  { "grid", grid_demo, false, },
  { "highcon", highcontrast_demo, false, },
  { "intro", intro, false, },
  { "jungle", jungle_demo, true, },
  { "keller", keller_demo, true, },
  { "luigi", luigi_demo, true, },
  { "mojibake", mojibake_demo, false, },
  { "normal", normal_demo, false, },
  { "outro", outro, false, },
  { NULL, NULL, false, }, // pango
  { "qrcode", qrcode_demo, false, }, // is blank without USE_QRCODEGEN
  { "reel", reel_demo, false, },
  { "sliders", sliding_puzzle_demo, false, },
  { "trans", trans_demo, false, },
  { "uniblock", unicodeblocks_demo, false, },
  { "view", view_demo, true, },
  { "whiteout", witherworm_demo, false, },
  { "xray", xray_demo, false, },
  { "yield", yield_demo, false, },
  { "zoo", zoo_demo, false, },
};

static void
usage_option(FILE* out, struct ncdirect* n, const char* op){
  if(n) ncdirect_set_fg_rgb8(n, 0x80, 0x80, 0x80);
  fprintf(out, " [ ");
  if(n) ncdirect_set_fg_rgb8(n, 0xff, 0xff, 0x80);
  fprintf(out, "%s", op);
  if(n) ncdirect_set_fg_rgb8(n, 0x80, 0x80, 0x80);
  fprintf(out, " ] ");
  if(n) ncdirect_set_fg_rgb8(n, 0xff, 0xff, 0xff);
}

static void
usage_expo(FILE* out, struct ncdirect* n, const char* op, const char* expo){
  if(n) ncdirect_set_fg_rgb8(n, 0xff, 0xff, 0x80);
  fprintf(out, " %s: ", op);
  if(n) ncdirect_set_fg_rgb8(n, 0xff, 0xff, 0xff);
  fprintf(out, "%s\n", expo);
}

// FIXME stylize this a little
static void
usage(const char* exe, int status){
  FILE* out = status == EXIT_SUCCESS ? stdout : stderr;
  struct ncdirect* n = ncdirect_init(NULL, out, 0);
  if(n) ncdirect_set_fg_rgb8(n, 0x00, 0xc0, 0xc0);
  fprintf(out, "usage: ");
  if(n) ncdirect_set_fg_rgb8(n, 0x80, 0xff, 0x80);
  fprintf(out, "%s ", exe);
  const char* options[] = { "-hVkc", "-m margins", "-p path", "-l loglevel",
                            "-d mult", "-J jsonfile", "demospec",
                            NULL };
  for(const char** op = options ; *op ; ++op){
    usage_option(out, n, *op);
  }
  fprintf(out, "\n\n");
  if(n) ncdirect_set_fg_rgb8(n, 0xff, 0xff, 0xff);
  const char* optexpo[] = {
    "-h|--help", "this message",
    "-V|--version", "print program name and version",
    "-k", "keep screen; do not switch to alternate",
    "-d", "delay multiplier (non-negative float)",
    "-J", "emit JSON summary to file",
    "-c", "constant PRNG seed, useful for benchmarking",
    "-m", "margin, or 4 comma-separated margins",
    NULL
  };
  for(const char** op = optexpo ; *op ; op += 2){
    const char* expo = op[1];
    usage_expo(out, n, *op, expo);
  }
  if(n) ncdirect_set_fg_rgb8(n, 0xff, 0xff, 0x80);
  fprintf(out, " -l:");
  if(n) ncdirect_set_fg_rgb8(n, 0xff, 0xff, 0xff);
  fprintf(out, " logging level (%d: silent..%d: manic)\n", NCLOGLEVEL_SILENT, NCLOGLEVEL_TRACE);
  if(n) ncdirect_set_fg_rgb8(n, 0xff, 0xff, 0x80);
  fprintf(out, " -p:");
  if(n) ncdirect_set_fg_rgb8(n, 0xff, 0xff, 0xff);
  fprintf(out, " data file path (default: %s)\n", NOTCURSES_SHARE);
  fprintf(out, "\nspecify demos via their first letter. repetitions are allowed.\n");
  if(n) ncdirect_set_fg_rgb8(n, 0x80, 0xff, 0x80);
  fprintf(out, " default spec: %s\n\n", DEFAULT_DEMO);
  if(n) ncdirect_set_fg_rgb8(n, 0xff, 0xff, 0xff);
  int printed = 0;
  for(size_t i = 0 ; i < sizeof(demos) / sizeof(*demos) ; ++i){
    if(demos[i].name){
      if(printed % 5 == 0){
        fprintf(out, " ");
      }
      // U+24D0: CIRCLED LATIN SMALL LETTER A
      if(n) ncdirect_set_fg_rgb8(n, 0xff, 0xff, 0x80);
      fprintf(out, "%lc ", *demos[i].name - 'a' + 0x24d0);
      if(n) ncdirect_set_fg_rgb8(n, 0xff, 0xff, 0xff);
      fprintf(out, "%-*.*s", 8, 8, demos[i].name + 1);
      if(++printed % 5 == 0){
        fprintf(out, "\n");
      }
    }
  }
  if(printed % 5){
    fprintf(out, "\n");
  }
  ncdirect_stop(n);
  exit(status);
}

static int
ext_demos(struct notcurses* nc, const char* spec){
  int ret = 0;
  results = malloc(sizeof(*results) * strlen(spec));
  if(results == NULL){
    return -1;
  }
  memset(results, 0, sizeof(*results) * strlen(spec));
  democount = strlen(spec);
  struct timespec start, now;
  clock_gettime(CLOCK_MONOTONIC, &start);
  uint64_t prevns = timespec_to_ns(&start);
  for(size_t i = 0 ; i < strlen(spec) ; ++i){
    results[i].selector = spec[i];
  }
  struct ncplane* n = notcurses_stdplane(nc);
  for(size_t i = 0 ; i < strlen(spec) ; ++i){
    if(interrupted){
      break;
    }
    int idx = spec[i] - 'a';
#ifdef DFSG_BUILD
    if(demos[idx].dfsg_disabled){
      continue;
    }
#endif
    // set the standard plane's base character to an opaque black, but don't
    // erase the plane (we let one demo bleed through to the next, an effect
    // we exploit in a few transitions).
    uint64_t stdc = NCCHANNELS_INITIALIZER(0, 0, 0, 0, 0, 0);
    ncplane_set_base(n, "", 0, stdc);

    hud_schedule(demos[idx].name);
    ret = demos[idx].fxn(nc);
    notcurses_stats_reset(nc, &results[i].stats);
    clock_gettime(CLOCK_MONOTONIC, &now);
    uint64_t nowns = timespec_to_ns(&now);
    results[i].timens = nowns - prevns;
    prevns = nowns;
    results[i].result = ret;
    hud_completion_notify(&results[i]);
    if(ret){
      break;
    }
  }
  return 0;
}

// returns the demos to be run as a string. on error, returns NULL. on no
// specification, also returns NULL, heh. determine this by argv[optind];
// if it's NULL, there were valid options, but no spec.
static const char*
handle_opts(int argc, char** argv, notcurses_options* opts, FILE** json_output){
  bool constant_seed = false;
  *json_output = NULL;
  int c;
  const struct option longopts[] = {
    { .name = "help", .has_arg = 0, .flag = NULL, .val = 'h', },
    { .name = "version", .has_arg = 0, .flag = NULL, .val = 'V', },
    { .name = NULL, .has_arg = 0, .flag = NULL, .val = 0, },
  };
  int lidx;
  while((c = getopt_long(argc, argv, "VhckJ:l:d:p:m:", longopts, &lidx)) != EOF){
    switch(c){
      case 'h':
        usage(*argv, EXIT_SUCCESS);
        break;
      case 'l':{
        int loglevel;
        if(sscanf(optarg, "%d", &loglevel) != 1){
          fprintf(stderr, "Couldn't get an int from %s\n", optarg);
          usage(*argv, EXIT_FAILURE);
        }
        opts->loglevel = loglevel;
        if(opts->loglevel < NCLOGLEVEL_SILENT || opts->loglevel > NCLOGLEVEL_TRACE){
          fprintf(stderr, "Invalid log level: %d\n", opts->loglevel);
          usage(*argv, EXIT_FAILURE);
        }
        break;
      }case 'm':{
        if(opts->margin_t || opts->margin_r || opts->margin_b || opts->margin_l){
          fprintf(stderr, "Provided margins twice!\n");
          usage(*argv, EXIT_FAILURE);
        }
        if(notcurses_lex_margins(optarg, opts)){
          usage(*argv, EXIT_FAILURE);
        }
        break;
      }case 'V':
        printf("notcurses-demo version %s\n", notcurses_version());
        exit(EXIT_SUCCESS);
      case 'J':
        if(*json_output){
          fprintf(stderr, "Supplied -J twice: %s\n", optarg);
          usage(*argv, EXIT_FAILURE);
        }
        if((*json_output = fopen(optarg, "wb")) == NULL){
          fprintf(stderr, "Error opening %s for JSON (%s?)\n", optarg, strerror(errno));
          usage(*argv, EXIT_FAILURE);
        }
        break;
      case 'c':
        constant_seed = true;
        break;
      case 'k':
        opts->flags |= NCOPTION_NO_ALTERNATE_SCREEN;
        break;
      case 'p':
        datadir = optarg;
        break;
      case 'd':{
        float f;
        if(sscanf(optarg, "%f", &f) != 1){
          fprintf(stderr, "Couldn't get a float from %s\n", optarg);
          usage(*argv, EXIT_FAILURE);
        }
        if(f < 0){
          fprintf(stderr, "Invalid multiplier: %f\n", f);
          usage(*argv, EXIT_FAILURE);
        }
        delaymultiplier = f;
        uint64_t ns = f * NANOSECS_IN_SEC;
        demodelay.tv_sec = ns / NANOSECS_IN_SEC;
        demodelay.tv_nsec = ns % NANOSECS_IN_SEC;
        break;
      }default:
        usage(*argv, EXIT_FAILURE);
    }
  }
  if(!constant_seed){
    srand(time(NULL)); // a classic blunder lol
  }
  if(optind < argc - 1){
    fprintf(stderr, "Extra argument: %s\n", argv[optind + 1]);
    usage(*argv, EXIT_FAILURE);
  }
  const char* spec = argv[optind];
  return spec;
}

static int
table_segment_color(struct ncplane* n, const char* str, const char* delim, unsigned color){
  ncplane_set_fg_rgb(n, color);
  if(ncplane_putstr(n, str) < 0){
    return -1;
  }
  ncplane_set_fg_rgb8(n, 178, 102, 255);
  if(ncplane_putstr(n, delim) < 0){
    return -1;
  }
  return 0;
}

static int
table_segment(struct ncplane* n, const char* str, const char* delim){
  return table_segment_color(n, str, delim, 0xffffff);
}

static int
table_printf(struct ncplane* n, const char* delim, const char* fmt, ...){
  ncplane_set_fg_rgb8(n, 0xD4, 0xAF, 0x37);
  va_list va;
  va_start(va, fmt);
  int r = ncplane_vprintf(n, fmt, va);
  va_end(va);
  ncplane_set_fg_rgb8(n, 178, 102, 255);
  ncplane_putstr(n, delim);
  return r;
}

static int
summary_json(FILE* f, const char* spec, int rows, int cols){
  int ret = 0;
  ret |= (fprintf(f, "{\"notcurses-demo\":{\"spec\":\"%s\",\"TERM\":\"%s\",\"rows\":\"%d\",\"cols\":\"%d\",\"runs\":{",
                  spec, getenv("TERM"), rows, cols) < 0);
  for(size_t i = 0 ; i < strlen(spec) ; ++i){
    if(results[i].result || !results[i].stats.renders){
      continue;
    }
    ret |= (fprintf(f, "\"%s\":{\"bytes\":\"%"PRIu64"\",\"frames\":\"%"PRIu64"\",\"ns\":\"%"PRIu64"\"}%s",
                    demos[results[i].selector - 'a'].name, results[i].stats.raster_bytes,
                    results[i].stats.renders, results[i].timens, i < strlen(spec) - 1 ? "," : "") < 0);
  }
  ret |= (fprintf(f, "}}}\n") < 0);
  return ret;
}

static int
summary_table(struct notcurses* nc, const char* spec, bool canimage, bool canvideo){
  notcurses_leave_alternate_screen(nc);
  struct ncplane* n = notcurses_stdplane(nc);
  ncplane_set_bg_default(n);
  ncplane_set_scrolling(n, true);
  bool failed = false;
  uint64_t totalbytes = 0;
  long unsigned totalframes = 0;
  uint64_t totalrenderns = 0;
  uint64_t totalwriteoutns = 0;
  ncplane_putchar(n, '\n');
  table_segment(n, "             runtime", "│");
  table_segment(n, " frames", "│");
  table_segment(n, "output(B)", "│");
  table_segment(n, "    FPS", "│");
  table_segment(n, "%r", "│");
  table_segment(n, "%a", "│");
  table_segment(n, "%w", "│");
  table_segment(n, "TheoFPS", "║\n══╤════════╤════════╪═══════╪═════════╪═══════╪══╪══╪══╪═══════╣\n");
  char timebuf[NCPREFIXSTRLEN + 1];
  char tfpsbuf[NCPREFIXSTRLEN + 1];
  char totalbuf[NCBPREFIXSTRLEN + 1];
  uint64_t nsdelta = 0;
  for(size_t i = 0 ; i < strlen(spec) ; ++i){
    nsdelta += results[i].timens;
<<<<<<< HEAD
    qprefix(results[i].timens, NANOSECS_IN_SEC, timebuf, 0);
    bprefix(results[i].stats.raster_bytes, 1, totalbuf, 0);
=======
    ncqprefix(results[i].timens, NANOSECS_IN_SEC, timebuf, 0);
    ncbprefix(results[i].stats.render_bytes, 1, totalbuf, 0);
>>>>>>> 12e01fdf
    uint64_t divisor = results[i].stats.render_ns + results[i].stats.writeout_ns + results[i].stats.raster_ns;
    if(divisor){
      ncqprefix((uintmax_t)results[i].stats.writeouts * NANOSECS_IN_SEC * 1000 / divisor,
              1000, tfpsbuf, 0);
    }else{
      ncqprefix(0, NANOSECS_IN_SEC, tfpsbuf, 0);
    }
    uint32_t rescolor;
    if(results[i].result < 0){
      rescolor = 0xff303c;
    }else if(results[i].result > 0){
      rescolor = 0xffaa22;
    }else if(!results[i].stats.renders){
      rescolor = 0xbbbbbb;
    }else{
      rescolor = 0x32CD32;
    }
    ncplane_set_fg_rgb(n, rescolor);
    ncplane_printf(n, "%2llu", (unsigned long long)(i + 1)); // windows has %zu problems
    ncplane_set_fg_rgb8(n, 178, 102, 255);
    ncplane_putwc(n, L'│');
    ncplane_set_fg_rgb(n, rescolor);
    ncplane_printf(n, "%8s", demos[results[i].selector - 'a'].name);
    ncplane_set_fg_rgb8(n, 178, 102, 255);
    ncplane_printf(n, "│%*ss│%7" PRIu64 "│%*s│%7.1f│%2" PRId64 "│%2" PRId64 "│%2" PRId64 "│%*s║",
           NCPREFIXFMT(timebuf), results[i].stats.renders, NCBPREFIXFMT(totalbuf),
           results[i].timens ?
            results[i].stats.renders / ((double)results[i].timens / NANOSECS_IN_SEC) : 0.0,
           (results[i].timens ?
            results[i].stats.render_ns * 100 / results[i].timens : 0),
           (results[i].timens ?
            results[i].stats.raster_ns * 100 / results[i].timens : 0),
           (results[i].timens ?
            results[i].stats.writeout_ns * 100 / results[i].timens : 0),
           NCPREFIXFMT(tfpsbuf));
    ncplane_set_fg_rgb(n, rescolor);
    ncplane_printf(n, "%s\n", results[i].result < 0 ? "FAILED" :
                   results[i].result > 0 ? "ABORTED" :
                   !results[i].stats.renders ? "SKIPPED"  : "");
    if(results[i].result < 0){
      failed = true;
    }
    totalframes += results[i].stats.renders;
    totalbytes += results[i].stats.raster_bytes;
    totalrenderns += results[i].stats.render_ns;
    totalwriteoutns += results[i].stats.writeout_ns;
  }
  ncqprefix(nsdelta, NANOSECS_IN_SEC, timebuf, 0);
  ncbprefix(totalbytes, 1, totalbuf, 0);
  table_segment(n, "", "══╧════════╧════════╪═══════╪═════════╪═══════╧══╧══╧══╧═══════╝\n");
  ncplane_putstr(n, "            ");
  table_printf(n, "│", "%*ss", NCPREFIXFMT(timebuf));
  table_printf(n, "│", "%7lu", totalframes);
  table_printf(n, "│", "%*s", NCBPREFIXFMT(totalbuf));
  //table_printf(nc, "│", "%7.1f", nsdelta ? totalframes / ((double)nsdelta / NANOSECS_IN_SEC) : 0);
  ncplane_putchar(n, '\n');
  ncplane_set_fg_rgb8(n, 0xfe, 0x20, 0x76); // PANTONE Strong Red C + 3x0x20
#ifdef DFSG_BUILD
  ncplane_putstr(n, "\nDFSG version. Some demos are unavailable.\n");
#endif
  if(!canimage){
    ncplane_putstr(n, "\nNo multimedia support. Some demos are unavailable.\n");
  }else if(!canvideo){
    ncplane_putstr(n, "\nNo video support. Some demos are unavailable.\n");
  }
  ncplane_set_fg_rgb8(n, 0xff, 0xb0, 0xb0);
  if(failed){
    ncplane_printf(n, "\nError running demo.\nIs \"%s\" the correct data path? Supply it with -p.\n", datadir);
  }
  return failed;
}

static int
scrub_stdplane(struct notcurses* nc){
  struct ncplane* n = notcurses_stdplane(nc);
  uint64_t channels = 0;
  ncchannels_set_fg_rgb(&channels, 0); // explicit black + opaque
  ncchannels_set_bg_rgb(&channels, 0);
  if(ncplane_set_base(n, "", 0, channels)){
    return -1;
  }
  ncplane_erase(n);
  return 0;
}

int main(int argc, char** argv){
#ifndef __MINGW64__
  sigset_t sigmask;
  // ensure SIGWINCH is delivered only to a thread doing input
  sigemptyset(&sigmask);
  sigaddset(&sigmask, SIGWINCH);
  pthread_sigmask(SIG_BLOCK, &sigmask, NULL);
#endif
  const char* spec;
  FILE* json = NULL; // emit JSON summary to this file? (-J)
  notcurses_options nopts = {};
  if((spec = handle_opts(argc, argv, &nopts, &json)) == NULL){
    if(argv[optind] != NULL){
      usage(*argv, EXIT_FAILURE);
    }
    spec = DEFAULT_DEMO;
  }
  for(size_t i = 0 ; i < strlen(spec) ; ++i){
    int nameidx = spec[i] - 'a';
    if(nameidx < 0 || nameidx > 25 || !demos[nameidx].name){
      fprintf(stderr, "Invalid demo specification: %c\n", spec[i]);
      usage(*argv, EXIT_FAILURE);
      return EXIT_FAILURE;
    }
  }
  struct timespec starttime;
  clock_gettime(CLOCK_MONOTONIC, &starttime);
  struct notcurses* nc;
  if((nc = notcurses_init(&nopts, NULL)) == NULL){
    return EXIT_FAILURE;
  }
  notcurses_mice_enable(nc, NCMICE_BUTTON_EVENT | NCMICE_DRAG_EVENT);
  const bool canimage = notcurses_canopen_images(nc);
  const bool canvideo = notcurses_canopen_videos(nc);
  unsigned dimx, dimy;
  ncplane_dim_yx(notcurses_stdplane(nc), &dimy, &dimx);
  if(input_dispatcher(nc)){
    goto err;
  }
  if(dimy < MIN_SUPPORTED_ROWS || dimx < MIN_SUPPORTED_COLS){
    goto err;
  }
  if((nopts.flags & NCOPTION_NO_ALTERNATE_SCREEN)){ // no one cares. 1s max.
    if(demodelay.tv_sec >= 1){
      sleep(1);
    }else{
      nanosleep(&demodelay, NULL);
    }
  }
  struct ncmenu* menu = NULL;
  do{
    restart_demos = false;
    interrupted = false;
    notcurses_drop_planes(nc);
    if(scrub_stdplane(nc)){
      goto err;
    }
    if(!hud_create(nc)){
      goto err;
    }
    if(fpsgraph_init(nc)){
      goto err;
    }
    if((menu = menu_create(nc)) == NULL){
      goto err;
    }
    if(notcurses_render(nc)){
      goto err;
    }
    notcurses_stats_reset(nc, NULL);
    if(ext_demos(nc, spec)){
      goto err;
    }
    if(hud_destroy()){ // destroy here since notcurses_drop_planes will kill it
      goto err;
    }
    if(fpsgraph_stop()){
      goto err;
    }
    about_destroy(nc); // also kills debug window
  }while(restart_demos);
  ncmenu_destroy(menu);
  stop_input();
  notcurses_render(nc); // rid ourselves of any remaining demo output
  int r = summary_table(nc, spec, canimage, canvideo);
  notcurses_render(nc); // render our summary table
  free(results);
  if(notcurses_stop(nc)){
    return EXIT_FAILURE;
  }
  if(json && summary_json(json, spec, dimy, dimx)){
    return EXIT_FAILURE;
  }
  return r ? EXIT_FAILURE : EXIT_SUCCESS;

err:
  stop_input();
  notcurses_stop(nc);
  if(dimy < MIN_SUPPORTED_ROWS || dimx < MIN_SUPPORTED_COLS){
    fprintf(stderr, "At least a %dx%d terminal is required (current: %dx%d)\n",
            MIN_SUPPORTED_ROWS, MIN_SUPPORTED_COLS, dimy, dimx);
  }
  return EXIT_FAILURE;
}<|MERGE_RESOLUTION|>--- conflicted
+++ resolved
@@ -410,13 +410,8 @@
   uint64_t nsdelta = 0;
   for(size_t i = 0 ; i < strlen(spec) ; ++i){
     nsdelta += results[i].timens;
-<<<<<<< HEAD
-    qprefix(results[i].timens, NANOSECS_IN_SEC, timebuf, 0);
-    bprefix(results[i].stats.raster_bytes, 1, totalbuf, 0);
-=======
     ncqprefix(results[i].timens, NANOSECS_IN_SEC, timebuf, 0);
     ncbprefix(results[i].stats.render_bytes, 1, totalbuf, 0);
->>>>>>> 12e01fdf
     uint64_t divisor = results[i].stats.render_ns + results[i].stats.writeout_ns + results[i].stats.raster_ns;
     if(divisor){
       ncqprefix((uintmax_t)results[i].stats.writeouts * NANOSECS_IN_SEC * 1000 / divisor,
