--- conflicted
+++ resolved
@@ -129,13 +129,8 @@
   if(wmv == NULL){
     return -1;
   }
-<<<<<<< HEAD
-  int cdimy, cdimx;
+  unsigned cdimy, cdimx;
   ncplane_pixel_geom(notcurses_stdplane(nc), NULL, NULL, &cdimy, &cdimx, NULL, NULL);
-=======
-  unsigned cdimy, cdimx;
-  ncplane_pixelgeom(notcurses_stdplane(nc), NULL, NULL, &cdimy, &cdimx, NULL, NULL);
->>>>>>> 12e01fdf
   if(ncvisual_resize(wmv, cdimy * SHIPHEIGHT, cdimx * SHIPWIDTH)){
     ncvisual_destroy(wmv);
     return -1;
