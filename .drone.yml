---
kind: pipeline
type: docker
name: debian-unstable

steps:
- name: debian-build
<<<<<<< HEAD
  image: dankamongmen/unstable_builder:2020-01-25b
=======
  image: dankamongmen/unstable_builder:2020-01-27a
>>>>>>> eae259f3
  commands:
    - apt-get update
    - apt-get -y dist-upgrade
    - apt-get -y install git-buildpackage
    - mk-build-deps --install -t'apt-get -y'
    - export LANG=en_US.UTF-8
    - mkdir build
    - cd build
    - cmake .. -DCMAKE_BUILD_TYPE=Release
    - make
    - make test || ./notcurses-tester -p ../data
---
kind: pipeline
type: docker
name: ubuntu-focal

steps:
- name: ubuntu-build
  image: dankamongmen/focal:2020-01-25b
  commands:
    - apt-get update
    - apt-get -y dist-upgrade
    - apt-get -y install git-buildpackage
    - mk-build-deps --install -t'apt-get -y'
    - export LANG=en_US.UTF-8
    - mkdir build
    - cd build
    - cmake .. -DCMAKE_BUILD_TYPE=Release
    - make
    - make test || ./notcurses-tester -p ../data<|MERGE_RESOLUTION|>--- conflicted
+++ resolved
@@ -5,11 +5,7 @@
 
 steps:
 - name: debian-build
-<<<<<<< HEAD
-  image: dankamongmen/unstable_builder:2020-01-25b
-=======
   image: dankamongmen/unstable_builder:2020-01-27a
->>>>>>> eae259f3
   commands:
     - apt-get update
     - apt-get -y dist-upgrade
