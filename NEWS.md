--- conflicted
+++ resolved
@@ -11,9 +11,6 @@
     `notcurses_options`, for which I make no apology. If you've been avoiding
     deprecated functionality, ABI3 ought require small changes, if any.
 
-<<<<<<< HEAD
-* 2.4.6 (not yet released)
-=======
 * 2.4.9 (not yet released)
   * `ncvisual_geom()` has been introduced, using the `ncvgeom` struct
     introduced for direct mode. This allows complete statement of geometry
@@ -40,7 +37,6 @@
     by default installed.
 
 * 2.4.7 (2021-10-16)
->>>>>>> 13cf662a
   * Features 1, 2, and 8 of the Kitty keyboard protocol are now supported. This
     provides much more detailed and fine-grained keyboard reports, including
     key repeat and release events, and modifier events (i.e. pressing Shift by
@@ -57,11 +53,7 @@
     now a `struct notcurses*` rather than a `struct ncplane*`.
   * `ncvisual_render()` has been deprecated in favor of the new function
     `ncvisual_blit()`. When a `NULL` `vopts->n` is passed to `ncvisual_blit()`,
-<<<<<<< HEAD
-    a new plane is created (as it was in `ncvisual_render()`, but that plane
-=======
     a new plane is created (as it was in `ncvisual_render()`), but that plane
->>>>>>> 13cf662a
     is the root of a new pile, rather than a child of the standard plane.
     The only tricky conversion is if you previously had `vopts.n` as `NULL`,
     and were not using `NCVISUAL_OPTION_CHILDPLANE` (or were passing `NULL`
