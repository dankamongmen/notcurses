#ifndef NOTCURSES_NOTCURSES
#define NOTCURSES_NOTCURSES

#include <time.h>
#include <uchar.h>
#include <ctype.h>
#include <wchar.h>
#include <stdio.h>
#include <stdint.h>
#include <stdlib.h>
#include <stdarg.h>
#include <string.h>
#include <signal.h>
#include <limits.h>
#include <stdbool.h>
#include <notcurses/nckeys.h>
#include <notcurses/ncerrs.h>

#ifdef __cplusplus
extern "C" {
#define RESTRICT
#else
#define RESTRICT restrict
#endif

#define API __attribute__((visibility("default")))

// Get a human-readable string describing the running notcurses version.
API const char* notcurses_version(void);
// Cannot be inline, as we want to get the versions of the actual notcurses
// library we loaded, not what we compile against.
API void notcurses_version_components(int* major, int* minor, int* patch, int* tweak);

struct notcurses; // notcurses state for a given terminal, composed of ncplanes
struct ncplane;   // a drawable notcurses surface, composed of cells
struct cell;      // a coordinate on an ncplane: an EGC plus styling
struct ncvisual;  // a visual bit of multimedia opened with LibAV|OIIO
struct ncuplot;   // a histogram, bound to a plane (uint64_ts)
struct ncdplot;   // a histogram, bound to a plane (non-negative doubles)
struct ncfdplane; // i/o wrapper to dump file descriptor to plane
struct ncsubproc; // ncfdplane wrapper with subprocess management
struct ncselector;// widget supporting selecting 1 from a list of options
struct ncmultiselector; // widget supporting selecting 0..n from n options
struct ncreader;  // widget supporting free string input ala readline
struct ncfadectx; // context for a palette fade operation

// each has the empty cell in addition to the product of its dimensions. i.e.
// NCBLIT_1x1 has two states: empty and full block. NCBLIT_1x1x4 has five
// states: empty, the three shaded blocks, and the full block.
typedef enum {
  NCBLIT_DEFAULT, // let the ncvisual pick
  NCBLIT_1x1,     // full block                █
  NCBLIT_2x1,     // upper half + 1x1          ▀█
  NCBLIT_1x1x4,   // shaded full blocks        ▓▒░█
  NCBLIT_2x2,     // quadrants + 2x1           ▗▐ ▖▀▟▌▙█
  NCBLIT_4x1,     // four vertical levels      █▆▄▂
  NCBLIT_BRAILLE, // 4 rows, 2 cols (braille)  ⡀⡄⡆⡇⢀⣀⣄⣆⣇⢠⣠⣤⣦⣧⢰⣰⣴⣶⣷⢸⣸⣼⣾⣿
  NCBLIT_8x1,     // eight vertical levels     █▇▆▅▄▃▂▁
  NCBLIT_SIXEL,   // 6 rows, 1 col (RGB), spotty support among terminals
} ncblitter_e;

// Alignment within a plane or terminal. Left/right-justified, or centered.
typedef enum {
  NCALIGN_LEFT,
  NCALIGN_CENTER,
  NCALIGN_RIGHT,
} ncalign_e;

// How to scale an ncvisual during rendering. NCSCALE_NONE will apply no
// scaling. NCSCALE_SCALE scales a visual to the plane's size, maintaining
// aspect ratio. NCSCALE_STRETCH stretches and scales the image in an
// attempt to fill the entirety of the plane.
typedef enum {
  NCSCALE_NONE,
  NCSCALE_SCALE,
  NCSCALE_STRETCH,
} ncscale_e;

// Returns the number of columns occupied by a multibyte (UTF-8) string, or
// -1 if a non-printable/illegal character is encountered.
static inline int
mbswidth(const char* mbs){
  int offset = 0; // offset into mbs
  int cols = 0;   // number of columns consumed thus far
  mbstate_t ps;
  memset(&ps, 0, sizeof(ps));
  do{
    wchar_t wcs;
    size_t r = mbrtowc(&wcs, mbs + offset, SIZE_MAX, &ps);
    if(r == (size_t)-1 || r == (size_t)-2){
      return -1;
    }
    int w = wcwidth(wcs);
    if(w < 0){
      return -1;
    }
    cols += w;
    offset += r;
  }while(mbs[offset]);
  return cols;
}

// extract these bits to get a channel's alpha value
#define NCCHANNEL_ALPHA_MASK    0x30000000ull
// background cannot be highcontrast, only foreground
#define CELL_ALPHA_HIGHCONTRAST 0x30000000ull
#define CELL_ALPHA_TRANSPARENT  0x20000000ull
#define CELL_ALPHA_BLEND        0x10000000ull
#define CELL_ALPHA_OPAQUE       0x00000000ull

// if this bit is set, the cell is part of a multicolumn glyph. whether a
// cell is the left or right side of the glyph can be determined by checking
// whether ->gcluster is zero.
#define CELL_WIDEASIAN_MASK     0x8000000000000000ull
#define CELL_NOBACKGROUND_MASK  0x0400000000000000ull
// if this bit is set, we are *not* using the default background color
#define CELL_BGDEFAULT_MASK     0x0000000040000000ull
// if this bit is set, we are *not* using the default foreground color
#define CELL_FGDEFAULT_MASK     (CELL_BGDEFAULT_MASK << 32u)
// extract these bits to get the background RGB value
#define CELL_BG_RGB_MASK        0x0000000000ffffffull
// extract these bits to get the foreground RGB value
#define CELL_FG_RGB_MASK        (CELL_BG_RGB_MASK << 32u)
// if this bit *and* CELL_BGDEFAULT_MASK are set, we're using a
// palette-indexed background color
#define CELL_BG_PALETTE         0x0000000008000000ull
// if this bit *and* CELL_FGDEFAULT_MASK are set, we're using a
// palette-indexed foreground color
#define CELL_FG_PALETTE         (CELL_BG_PALETTE << 32u)
// extract these bits to get the background alpha mask
#define CELL_BG_ALPHA_MASK      NCCHANNEL_ALPHA_MASK
// extract these bits to get the foreground alpha mask
#define CELL_FG_ALPHA_MASK      (CELL_BG_ALPHA_MASK << 32u)

// initialize a 64-bit channel pair with specified RGB fg/bg
#define CHANNELS_RGB_INITIALIZER(fr, fg, fb, br, bg, bb) \
  (((((uint64_t)(fr) << 16u) + ((uint64_t)(fg) << 8u) + (uint64_t)(fb)) << 32ull) + \
   (((br) << 16u) + ((bg) << 8u) + (bb)) + CELL_BGDEFAULT_MASK + CELL_FGDEFAULT_MASK)

// These lowest-level functions manipulate a 64-bit channel encoding directly.
// Users will typically manipulate ncplane and cell channels through those APIs,
// rather than calling these directly.

// Extract the 8-bit red component from a 32-bit channel.
static inline unsigned
channel_r(unsigned channel){
  return (channel & 0xff0000u) >> 16u;
}

// Extract the 8-bit green component from a 32-bit channel.
static inline unsigned
channel_g(unsigned channel){
  return (channel & 0x00ff00u) >> 8u;
}

// Extract the 8-bit blue component from a 32-bit channel.
static inline unsigned
channel_b(unsigned channel){
  return (channel & 0x0000ffu);
}

// Extract the three 8-bit R/G/B components from a 32-bit channel.
static inline unsigned
channel_rgb(unsigned channel, unsigned* RESTRICT r, unsigned* RESTRICT g,
            unsigned* RESTRICT b){
  *r = channel_r(channel);
  *g = channel_g(channel);
  *b = channel_b(channel);
  return channel;
}

// Set the three 8-bit components of a 32-bit channel, and mark it as not using
// the default color. Retain the other bits unchanged.
static inline int
channel_set_rgb(unsigned* channel, int r, int g, int b){
  if(r >= 256 || g >= 256 || b >= 256){
    return -1;
  }
  if(r < 0 || g < 0 || b < 0){
    return -1;
  }
  unsigned c = (r << 16u) | (g << 8u) | b;
  *channel = (*channel & ~CELL_BG_RGB_MASK) | CELL_BGDEFAULT_MASK | c;
  return 0;
}

// Set the three 8-bit components of a 32-bit channel, and mark it as not using
// the default color. Retain the other bits unchanged. r, g, and b will be
// clipped to the range [0..255].
static inline void
channel_set_rgb_clipped(unsigned* channel, int r, int g, int b){
  if(r >= 256){
    r = 255;
  }
  if(g >= 256){
    g = 255;
  }
  if(b >= 256){
    b = 255;
  }
  if(r <= -1){
    r = 0;
  }
  if(g <= -1){
    g = 0;
  }
  if(b <= -1){
    b = 0;
  }
  unsigned c = (r << 16u) | (g << 8u) | b;
  *channel = (*channel & ~CELL_BG_RGB_MASK) | CELL_BGDEFAULT_MASK | c;
}

// Same, but provide an assembled, packed 24 bits of rgb.
static inline int
channel_set(unsigned* channel, unsigned rgb){
  if(rgb > 0xffffffu){
    return -1;
  }
  *channel = (*channel & ~CELL_BG_RGB_MASK) | CELL_BGDEFAULT_MASK | rgb;
  return 0;
}

// Extract the 2-bit alpha component from a 32-bit channel.
static inline unsigned
channel_alpha(unsigned channel){
  return channel & NCCHANNEL_ALPHA_MASK;
}

// Set the 2-bit alpha component of the 32-bit channel.
static inline int
channel_set_alpha(unsigned* channel, unsigned alpha){
  if(alpha & ~NCCHANNEL_ALPHA_MASK){
    return -1;
  }
  *channel = alpha | (*channel & ~NCCHANNEL_ALPHA_MASK);
  if(alpha != CELL_ALPHA_OPAQUE){
    *channel |= CELL_BGDEFAULT_MASK;
  }
  return 0;
}

// Is this channel using the "default color" rather than RGB/palette-indexed?
static inline bool
channel_default_p(unsigned channel){
  return !(channel & CELL_BGDEFAULT_MASK);
}

// Is this channel using palette-indexed color rather than RGB?
static inline bool
channel_palindex_p(unsigned channel){
  return !channel_default_p(channel) && (channel & CELL_BG_PALETTE);
}

// Mark the channel as using its default color, which also marks it opaque.
static inline unsigned
channel_set_default(unsigned* channel){
  return *channel &= ~(CELL_BGDEFAULT_MASK | CELL_ALPHA_HIGHCONTRAST);
}

// Extract the 32-bit background channel from a channel pair.
static inline uint32_t
channels_bchannel(uint64_t channels){
  return channels & 0xfffffffflu;
}

// Extract the 32-bit foreground channel from a channel pair.
static inline uint32_t
channels_fchannel(uint64_t channels){
  return channels_bchannel(channels >> 32u);
}

// Set the 32-bit background channel of a channel pair.
static inline uint64_t
channels_set_bchannel(uint64_t* channels, uint32_t channel){
  return *channels = (*channels & 0xffffffff00000000llu) | channel;
}

// Set the 32-bit foreground channel of a channel pair.
static inline uint64_t
channels_set_fchannel(uint64_t* channels, uint32_t channel){
  return *channels = (*channels & 0xfffffffflu) | ((uint64_t)channel << 32u);
}

static inline uint64_t
channels_combine(uint32_t fchan, uint32_t bchan){
  uint64_t channels = 0;
  channels_set_fchannel(&channels, fchan);
  channels_set_bchannel(&channels, bchan);
  return channels;
}

// Extract 24 bits of foreground RGB from 'channels', shifted to LSBs.
static inline unsigned
channels_fg(uint64_t channels){
  return channels_fchannel(channels) & CELL_BG_RGB_MASK;
}

// Extract 24 bits of background RGB from 'channels', shifted to LSBs.
static inline unsigned
channels_bg(uint64_t channels){
  return channels_bchannel(channels) & CELL_BG_RGB_MASK;
}

// Extract 2 bits of foreground alpha from 'channels', shifted to LSBs.
static inline unsigned
channels_fg_alpha(uint64_t channels){
  return channel_alpha(channels_fchannel(channels));
}

// Extract 2 bits of background alpha from 'channels', shifted to LSBs.
static inline unsigned
channels_bg_alpha(uint64_t channels){
  return channel_alpha(channels_bchannel(channels));
}

// Extract 24 bits of foreground RGB from 'channels', split into subchannels.
static inline unsigned
channels_fg_rgb(uint64_t channels, unsigned* r, unsigned* g, unsigned* b){
  return channel_rgb(channels_fchannel(channels), r, g, b);
}

// Extract 24 bits of background RGB from 'channels', split into subchannels.
static inline unsigned
channels_bg_rgb(uint64_t channels, unsigned* r, unsigned* g, unsigned* b){
  return channel_rgb(channels_bchannel(channels), r, g, b);
}

// Set the r, g, and b channels for the foreground component of this 64-bit
// 'channels' variable, and mark it as not using the default color.
static inline int
channels_set_fg_rgb(uint64_t* channels, int r, int g, int b){
  unsigned channel = channels_fchannel(*channels);
  if(channel_set_rgb(&channel, r, g, b) < 0){
    return -1;
  }
  *channels = ((uint64_t)channel << 32llu) | (*channels & 0xffffffffllu);
  return 0;
}

// Same, but clips to [0..255].
static inline void
channels_set_fg_rgb_clipped(uint64_t* channels, int r, int g, int b){
  unsigned channel = channels_fchannel(*channels);
  channel_set_rgb_clipped(&channel, r, g, b);
  *channels = ((uint64_t)channel << 32llu) | (*channels & 0xffffffffllu);
}

// Same, but set an assembled 24 bit channel at once.
static inline int
channels_set_fg(uint64_t* channels, unsigned rgb){
  unsigned channel = channels_fchannel(*channels);
  if(channel_set(&channel, rgb) < 0){
    return -1;
  }
  *channels = ((uint64_t)channel << 32llu) | (*channels & 0xffffffffllu);
  return 0;
}

// Set the r, g, and b channels for the background component of this 64-bit
// 'channels' variable, and mark it as not using the default color.
static inline int
channels_set_bg_rgb(uint64_t* channels, int r, int g, int b){
  unsigned channel = channels_bchannel(*channels);
  if(channel_set_rgb(&channel, r, g, b) < 0){
    return -1;
  }
  channels_set_bchannel(channels, channel);
  return 0;
}

// Same, but clips to [0..255].
static inline void
channels_set_bg_rgb_clipped(uint64_t* channels, int r, int g, int b){
  unsigned channel = channels_bchannel(*channels);
  channel_set_rgb_clipped(&channel, r, g, b);
  channels_set_bchannel(channels, channel);
}

// Same, but set an assembled 24 bit channel at once.
static inline int
channels_set_bg(uint64_t* channels, unsigned rgb){
  unsigned channel = channels_bchannel(*channels);
  if(channel_set(&channel, rgb) < 0){
    return -1;
  }
  channels_set_bchannel(channels, channel);
  return 0;
}

// Set the 2-bit alpha component of the foreground channel.
static inline int
channels_set_fg_alpha(uint64_t* channels, unsigned alpha){
  unsigned channel = channels_fchannel(*channels);
  if(channel_set_alpha(&channel, alpha) < 0){
    return -1;
  }
  *channels = ((uint64_t)channel << 32llu) | (*channels & 0xffffffffllu);
  return 0;
}

// Set the 2-bit alpha component of the background channel.
static inline int
channels_set_bg_alpha(uint64_t* channels, unsigned alpha){
  if(alpha == CELL_ALPHA_HIGHCONTRAST){ // forbidden for background alpha
    return -1;
  }
  unsigned channel = channels_bchannel(*channels);
  if(channel_set_alpha(&channel, alpha) < 0){
    return -1;
  }
  channels_set_bchannel(channels, channel);
  return 0;
}

// Is the foreground using the "default foreground color"?
static inline bool
channels_fg_default_p(uint64_t channels){
  return channel_default_p(channels_fchannel(channels));
}

// Is the foreground using indexed palette color?
static inline bool
channels_fg_palindex_p(uint64_t channels){
  return channel_palindex_p(channels_fchannel(channels));
}

// Is the background using the "default background color"? The "default
// background color" must generally be used to take advantage of
// terminal-effected transparency.
static inline bool
channels_bg_default_p(uint64_t channels){
  return channel_default_p(channels_bchannel(channels));
}

// Is the background using indexed palette color?
static inline bool
channels_bg_palindex_p(uint64_t channels){
  return channel_palindex_p(channels_bchannel(channels));
}

// Mark the foreground channel as using its default color.
static inline uint64_t
channels_set_fg_default(uint64_t* channels){
  unsigned channel = channels_fchannel(*channels);
  channel_set_default(&channel);
  *channels = ((uint64_t)channel << 32llu) | (*channels & 0xffffffffllu);
  return *channels;
}

// Mark the background channel as using its default color.
static inline uint64_t
channels_set_bg_default(uint64_t* channels){
  unsigned channel = channels_bchannel(*channels);
  channel_set_default(&channel);
  channels_set_bchannel(channels, channel);
  return *channels;
}

// A cell corresponds to a single character cell on some plane, which can be
// occupied by a single grapheme cluster (some root spacing glyph, along with
// possible combining characters, which might span multiple columns). At any
// cell, we can have a theoretically arbitrarily long UTF-8 string, a foreground
// color, a background color, and an attribute set. Valid grapheme cluster
// contents include:
//
//  * A NUL terminator,
//  * A single control character, followed by a NUL terminator,
//  * At most one spacing character, followed by zero or more nonspacing
//    characters, followed by a NUL terminator.
//
// Multi-column characters can only have a single style/color throughout.
// Existence is suffering, and thus wcwidth() is not reliable. It's just
// quoting whether or not the EGC contains a "Wide Asian" double-width
// character. This is set for some things, like most emoji, and not set for
// other things, like cuneiform. Fucccccck. True display width is a *property
// of the font*. Fuccccccccckkkkk. Among the longest Unicode codepoints is
//
//    U+FDFD ARABIC LIGATURE BISMILLAH AR-RAHMAN AR-RAHEEM ﷽
//
// wcwidth() rather optimistically claims this suicide bomber of a glyph to
// occupy a single column, right before it explodes in your diner. BiDi text
// is too complicated for me to even get into here. It sucks ass. Be assured
// there are no easy answers. Allah, the All-Powerful, has fucked us again!
//
// Each cell occupies 16 static bytes (128 bits). The surface is thus ~1.6MB
// for a (pretty large) 500x200 terminal. At 80x43, it's less than 64KB.
// Dynamic requirements (the egcpool) can add up to 32MB to an ncplane, but
// such large pools are unlikely in common use.
//
// We implement some small alpha compositing. Foreground and background both
// have two bits of inverted alpha. The actual grapheme written to a cell is
// the topmost non-zero grapheme. If its alpha is 00, its foreground color is
// used unchanged. If its alpha is 10, its foreground color is derived entirely
// from cells underneath it. Otherwise, the result will be a composite.
// Likewise for the background. If the bottom of a coordinate's zbuffer is
// reached with a cumulative alpha of zero, the default is used. In this way,
// a terminal configured with transparent background can be supported through
// multiple occluding ncplanes. A foreground alpha of 11 requests high-contrast
// text (relative to the computed background). A background alpha of 11 is
// currently forbidden.
//
// Default color takes precedence over palette or RGB, and cannot be used with
// transparency. Indexed palette takes precedence over RGB. It cannot
// meaningfully set transparency, but it can be mixed into a cascading color.
// RGB is used if neither default terminal colors nor palette indexing are in
// play, and fully supports all transparency options.
typedef struct cell {
  // These 32 bits are either a single-byte, single-character grapheme cluster
  // (values 0--0x7f), or an offset into a per-ncplane attached pool of
  // varying-length UTF-8 grapheme clusters. This pool may thus be up to 32MB.
  uint32_t gcluster;          // 4B -> 4B
  // NCSTYLE_* attributes (16 bits) + 8 foreground palette index bits + 8
  // background palette index bits. palette index bits are used only if the
  // corresponding default color bit *is not* set, and the corresponding
  // palette index bit *is* set.
  uint32_t attrword;          // + 4B -> 8B
  // (channels & 0x8000000000000000ull): part of a wide glyph
  // (channels & 0x4000000000000000ull): foreground is *not* "default color"
  // (channels & 0x3000000000000000ull): foreground alpha (2 bits)
  // (channels & 0x0800000000000000ull): foreground uses palette index
  // (channels & 0x0400000000000000ull): glyph is entirely foreground
  // (channels & 0x0300000000000000ull): reserved, must be 0
  // (channels & 0x00ffffff00000000ull): foreground in 3x8 RGB (rrggbb)
  // (channels & 0x0000000080000000ull): reserved, must be 0
  // (channels & 0x0000000040000000ull): background is *not* "default color"
  // (channels & 0x0000000030000000ull): background alpha (2 bits)
  // (channels & 0x0000000008000000ull): background uses palette index
  // (channels & 0x0000000007000000ull): reserved, must be 0
  // (channels & 0x0000000000ffffffull): background in 3x8 RGB (rrggbb)
  // At render time, these 24-bit values are quantized down to terminal
  // capabilities, if necessary. There's a clear path to 10-bit support should
  // we one day need it, but keep things cagey for now. "default color" is
  // best explained by color(3NCURSES). ours is the same concept. until the
  // "not default color" bit is set, any color you load will be ignored.
  uint64_t channels;          // + 8B == 16B
} cell;

#define CELL_TRIVIAL_INITIALIZER { .gcluster = '\0', .attrword = 0, .channels = 0, }
#define CELL_SIMPLE_INITIALIZER(c) { .gcluster = (c), .attrword = 0, .channels = 0, }
#define CELL_INITIALIZER(c, a, chan) { .gcluster = (c), .attrword = (a), .channels = (chan), }

static inline void
cell_init(cell* c){
  memset(c, 0, sizeof(*c));
}

// Breaks the UTF-8 string in 'gcluster' down, setting up the cell 'c'. Returns
// the number of bytes copied out of 'gcluster', or -1 on failure. The styling
// of the cell is left untouched, but any resources are released.
__attribute__ ((nonnull (1, 2, 3)))
API int cell_load(struct ncplane* n, cell* c, const char* gcluster);

// cell_load(), plus blast the styling with 'attr' and 'channels'.
static inline int
cell_prime(struct ncplane* n, cell* c, const char* gcluster,
           uint32_t attr, uint64_t channels){
  c->attrword = attr;
  c->channels = channels;
  int ret = cell_load(n, c, gcluster);
  return ret;
}

// Duplicate 'c' into 'targ'; both must be/will be bound to 'n'.
API int cell_duplicate(struct ncplane* n, cell* targ, const cell* c);

// Release resources held by the cell 'c'.
API void cell_release(struct ncplane* n, cell* c);

#define NCSTYLE_MASK      0xffff0000ul
#define NCSTYLE_STANDOUT  0x00800000ul
#define NCSTYLE_UNDERLINE 0x00400000ul
#define NCSTYLE_REVERSE   0x00200000ul
#define NCSTYLE_BLINK     0x00100000ul
#define NCSTYLE_DIM       0x00080000ul
#define NCSTYLE_BOLD      0x00040000ul
#define NCSTYLE_INVIS     0x00020000ul
#define NCSTYLE_PROTECT   0x00010000ul
#define NCSTYLE_ITALIC    0x01000000ul
#define NCSTYLE_NONE      0

// Set the specified style bits for the cell 'c', whether they're actively
// supported or not.
static inline void
cell_styles_set(cell* c, unsigned stylebits){
  c->attrword = (c->attrword & ~NCSTYLE_MASK) | ((stylebits & NCSTYLE_MASK));
}

// Extract the style bits from the cell's attrword.
static inline unsigned
cell_styles(const cell* c){
  return c->attrword & NCSTYLE_MASK;
}

// Add the specified styles (in the LSBs) to the cell's existing spec, whether
// they're actively supported or not.
static inline void
cell_styles_on(cell* c, unsigned stylebits){
  c->attrword |= (stylebits & NCSTYLE_MASK);
}

// Remove the specified styles (in the LSBs) from the cell's existing spec.
static inline void
cell_styles_off(cell* c, unsigned stylebits){
  c->attrword &= ~(stylebits & NCSTYLE_MASK);
}

// Use the default color for the foreground.
static inline void
cell_set_fg_default(cell* c){
  channels_set_fg_default(&c->channels);
}

// Use the default color for the background.
static inline void
cell_set_bg_default(cell* c){
  channels_set_bg_default(&c->channels);
}

static inline int
cell_set_fg_alpha(cell* c, int alpha){
  return channels_set_fg_alpha(&c->channels, alpha);
}

static inline int
cell_set_bg_alpha(cell* c, int alpha){
  return channels_set_bg_alpha(&c->channels, alpha);
}

// Does the cell contain an East Asian Wide codepoint?
static inline bool
cell_double_wide_p(const cell* c){
  return (c->channels & CELL_WIDEASIAN_MASK);
}

// Is this the right half of a wide character?
static inline bool
cell_wide_right_p(const cell* c){
  return cell_double_wide_p(c) && c->gcluster == 0;
}

// Is this the left half of a wide character?
static inline bool
cell_wide_left_p(const cell* c){
  return cell_double_wide_p(c) && c->gcluster;
}

// Is the cell simple (a lone ASCII character, encoded as such)?
static inline bool
cell_simple_p(const cell* c){
  return c->gcluster < 0x80;
}

// return a pointer to the NUL-terminated EGC referenced by 'c'. this pointer
// is invalidated by any further operation on the plane 'n', so...watch out!
API const char* cell_extended_gcluster(const struct ncplane* n, const cell* c);

// copy the UTF8-encoded EGC out of the cell, whether simple or complex. the
// result is not tied to the ncplane, and persists across erases / destruction.
static inline char*
cell_strdup(const struct ncplane* n, const cell* c){
  char* ret;
  if(cell_simple_p(c)){
    if( (ret = (char*)malloc(2)) ){ // cast is here for C++ clients
      ret[0] = c->gcluster;
      ret[1] = '\0';
    }
  }else{
    ret = strdup(cell_extended_gcluster(n, c));
  }
  return ret;
}

// Extract the three elements of a cell.
static inline char*
cell_extract(const struct ncplane* n, const cell* c,
             uint32_t* attrword, uint64_t* channels){
  if(attrword){
    *attrword = c->attrword;
  }
  if(channels){
    *channels = c->channels;
  }
  return cell_strdup(n, c);
}

// Returns true if the two cells are distinct EGCs, attributes, or channels.
// The actual egcpool index needn't be the same--indeed, the planes needn't even
// be the same. Only the expanded EGC must be equal. The EGC must be bit-equal;
// it would probably be better to test whether they're Unicode-equal FIXME.
static inline bool
cellcmp(const struct ncplane* n1, const cell* RESTRICT c1,
        const struct ncplane* n2, const cell* RESTRICT c2){
  if(c1->attrword != c2->attrword){
    return true;
  }
  if(c1->channels != c2->channels){
    return true;
  }
  if(cell_simple_p(c1) && cell_simple_p(c2)){
    return c1->gcluster != c2->gcluster;
  }
  if(cell_simple_p(c1) || cell_simple_p(c2)){
    return true;
  }
  return strcmp(cell_extended_gcluster(n1, c1), cell_extended_gcluster(n2, c2));
}

static inline int
cell_load_simple(struct ncplane* n, cell* c, char ch){
  cell_release(n, c);
  c->channels &= ~CELL_WIDEASIAN_MASK;
  c->gcluster = ch;
  if(cell_simple_p(c)){
    return 1;
  }
  return -1;
}

// These log levels consciously map cleanly to those of libav; notcurses itself
// does not use this full granularity. The log level does not affect the opening
// and closing banners, which can be disabled via the notcurses_option struct's
// 'suppress_banner'. Note that if stderr is connected to the same terminal on
// which we're rendering, any kind of logging will disrupt the output.
typedef enum {
  NCLOGLEVEL_SILENT,  // default. print nothing once fullscreen service begins
  NCLOGLEVEL_PANIC,   // print diagnostics immediately related to crashing
  NCLOGLEVEL_FATAL,   // we're hanging around, but we've had a horrible fault
  NCLOGLEVEL_ERROR,   // we can't keep doin' this, but we can do other things
  NCLOGLEVEL_WARNING, // you probably don't want what's happening to happen
  NCLOGLEVEL_INFO,    // "standard information"
  NCLOGLEVEL_VERBOSE, // "detailed information"
  NCLOGLEVEL_DEBUG,   // this is honestly a bit much
  NCLOGLEVEL_TRACE,   // there's probably a better way to do what you want
} ncloglevel_e;

// Bits for notcurses_options->flags.

// notcurses_init() will call setlocale() to inspect the current locale. If
// that locale is "C" or "POSIX", it will call setlocale(LC_ALL, "") to set
// the locale according to the LANG environment variable. Ideally, this will
// result in UTF8 being enabled, even if the client app didn't call
// setlocale() itself. Unless you're certain that you're invoking setlocale() 
// prior to notcurses_init(), you should not set this bit. Even if you are
// invoking setlocale(), this behavior shouldn't be an issue unless you're
// doing something weird (setting a locale not based on LANG).
#define NCOPTION_INHIBIT_SETLOCALE   0x0001ull

// Checking for Sixel support requires writing an escape, and then reading an
// inline reply from the terminal. Since this can interact poorly with actual
// user input, it's not done unless Sixel will actually be used. Set this flag
// to unconditionally test for Sixel support in notcurses_init().
#define NCOPTION_VERIFY_SIXEL        0x0002ull

// We typically install a signal handler for SIGWINCH that generates a resize
// event in the notcurses_getc() queue. Set to inhibit this handler.
#define NCOPTION_NO_WINCH_SIGHANDLER 0x0004ull

// We typically install a signal handler for SIG{INT, SEGV, ABRT, QUIT} that
// restores the screen, and then calls the old signal handler. Set to inhibit
// registration of these signal handlers.
#define NCOPTION_NO_QUIT_SIGHANDLERS 0x0008ull

// By default, we hide the cursor if possible. This flag inhibits use of
// the civis capability, retaining the cursor.
#define NCOPTION_RETAIN_CURSOR       0x0010ull

// Notcurses typically prints version info in notcurses_init() and performance
// info in notcurses_stop(). This inhibits that output.
#define NCOPTION_SUPPRESS_BANNERS    0x0020ull

// If smcup/rmcup capabilities are indicated, notcurses defaults to making use
// of the "alternate screen". This flag inhibits use of smcup/rmcup.
#define NCOPTION_NO_ALTERNATE_SCREEN 0x0040ull

// Do not modify the font. Notcurses might attempt to change the font slightly,
// to support certain glyphs (especially on the Linux console). If this is set,
// no such modifications will be made. Note that font changes will not affect
// anything but the virtual console/terminal in which Notcurses is running.
#define NCOPTION_NO_FONT_CHANGES     0x0080ull

// Configuration for notcurses_init().
typedef struct notcurses_options {
  // The name of the terminfo database entry describing this terminal. If NULL,
  // the environment variable TERM is used. Failure to open the terminal
  // definition will result in failure to initialize notcurses.
  const char* termtype;
  // If non-NULL, notcurses_render() will write each rendered frame to this
  // FILE* in addition to outfp. This is used primarily for debugging.
  FILE* renderfp;
  // Progressively higher log levels result in more logging to stderr. By
  // default, nothing is printed to stderr once fullscreen service begins.
  ncloglevel_e loglevel;
  // Desirable margins. If all are 0 (default), we will render to the entirety
  // of the screen. If the screen is too small, we do what we can--this is
  // strictly best-effort. Absolute coordinates are relative to the rendering
  // area ((0, 0) is always the origin of the rendering area).
  int margin_t, margin_r, margin_b, margin_l;
  // General flags; see NCOPTION_*. This is expressed as a bitfield so that
  // future options can be added without reshaping the struct. Undefined bits
  // must be set to 0.
  uint64_t flags;
} notcurses_options;

// Lex a margin argument according to the standard notcurses definition. There
// can be either a single number, which will define all margins equally, or
// there can be four numbers separated by commas.
API int notcurses_lex_margins(const char* op, notcurses_options* opts);

// Lex a blitter.
API int notcurses_lex_blitter(const char* op, ncblitter_e* blitter);

// Get the name of a blitter.
API const char* notcurses_str_blitter(ncblitter_e blitter);

// Lex a visual scaling mode (one of "none", "stretch", or "scale").
API int notcurses_lex_scalemode(const char* op, ncscale_e* scalemode);

// Get the name of a scaling mode.
API const char* notcurses_str_scalemode(ncscale_e scalemode);

// Initialize a notcurses context on the connected terminal at 'fp'. 'fp' must
// be a tty. You'll usually want stdout. NULL can be supplied for 'fp', in
// which case /dev/tty will be opened. Returns NULL on error, including any
// failure initializing terminfo.
API struct notcurses* notcurses_init(const notcurses_options* opts, FILE* fp);

// Destroy a notcurses context.
API int notcurses_stop(struct notcurses* nc);

// Make the physical screen match the virtual screen. Changes made to the
// virtual screen (i.e. most other calls) will not be visible until after a
// successful call to notcurses_render().
API int notcurses_render(struct notcurses* nc);

// Write the last rendered frame, in its entirety, to 'fp'. If
// notcurses_render() has not yet been called, nothing will be written.
API int notcurses_render_to_file(struct notcurses* nc, FILE* fp);

// Return the topmost ncplane, of which there is always at least one.
API struct ncplane* notcurses_top(struct notcurses* n);

// Destroy all ncplanes other than the stdplane.
API void notcurses_drop_planes(struct notcurses* nc);

// All input is currently taken from stdin, though this will likely change. We
// attempt to read a single UTF8-encoded Unicode codepoint, *not* an entire
// Extended Grapheme Cluster. It is also possible that we will read a special
// keypress, i.e. anything that doesn't correspond to a Unicode codepoint (e.g.
// arrow keys, function keys, screen resize events, etc.). These are mapped
// into Unicode's Supplementary Private Use Area-B, starting at U+100000.
//
// notcurses_getc() and notcurses_getc_nblock() are both nonblocking.
// notcurses_getc_blocking() blocks until a codepoint or special key is read,
// or until interrupted by a signal.
//
// In the case of a valid read, a 32-bit Unicode codepoint is returned. 0 is
// returned to indicate that no input was available, but only by
// notcurses_getc(). Otherwise (including on EOF) (char32_t)-1 is returned.

// Is this char32_t a Supplementary Private Use Area-B codepoint?
static inline bool
nckey_supppuab_p(char32_t w){
  return w >= 0x100000 && w <= 0x10fffd;
}

// Is the event a synthesized mouse event?
static inline bool
nckey_mouse_p(char32_t r){
  return r >= NCKEY_BUTTON1 && r <= NCKEY_RELEASE;
}

// An input event. Cell coordinates are currently defined only for mouse events.
typedef struct ncinput {
  char32_t id;     // identifier. Unicode codepoint or synthesized NCKEY event
  int y;           // y cell coordinate of event, -1 for undefined
  int x;           // x cell coordinate of event, -1 for undefined
  bool alt;        // was alt held?
  bool shift;      // was shift held?
  bool ctrl;       // was ctrl held?
  uint64_t seqnum; // input event number
} ncinput;

// See ppoll(2) for more detail. Provide a NULL 'ts' to block at length, a 'ts'
// of 0 for non-blocking operation, and otherwise a timespec to bound blocking.
// Signals in sigmask (less several we handle internally) will be atomically
// masked and unmasked per ppoll(2). It should generally contain all signals.
// Returns a single Unicode code point, or (char32_t)-1 on error. 'sigmask' may
// be NULL. Returns 0 on a timeout. If an event is processed, the return value
// is the 'id' field from that event. 'ni' may be NULL.
API char32_t notcurses_getc(struct notcurses* n, const struct timespec* ts,
                            sigset_t* sigmask, ncinput* ni);

// Get a file descriptor suitable for input event poll()ing. When this
// descriptor becomes available, you can call notcurses_getc_nblock(),
// and input ought be ready. This file descriptor is *not* necessarily
// the file descriptor associated with stdin (but it might be!).
API int notcurses_inputready_fd(struct notcurses* n);

// 'ni' may be NULL if the caller is uninterested in event details. If no event
// is ready, returns 0.
static inline char32_t
notcurses_getc_nblock(struct notcurses* n, ncinput* ni){
  sigset_t sigmask;
  sigfillset(&sigmask);
  struct timespec ts = { .tv_sec = 0, .tv_nsec = 0 };
  return notcurses_getc(n, &ts, &sigmask, ni);
}

// 'ni' may be NULL if the caller is uninterested in event details. Blocks
// until an event is processed or a signal is received.
static inline char32_t
notcurses_getc_blocking(struct notcurses* n, ncinput* ni){
  sigset_t sigmask;
  sigemptyset(&sigmask);
  return notcurses_getc(n, NULL, &sigmask, ni);
}

// Enable the mouse in "button-event tracking" mode with focus detection and
// UTF8-style extended coordinates. On failure, -1 is returned. On success, 0
// is returned, and mouse events will be published to notcurses_getc().
API int notcurses_mouse_enable(struct notcurses* n);

// Disable mouse events. Any events in the input queue can still be delivered.
API int notcurses_mouse_disable(struct notcurses* n);

// Refresh the physical screen to match what was last rendered (i.e., without
// reflecting any changes since the last call to notcurses_render()). This is
// primarily useful if the screen is externally corrupted, or if an
// NCKEY_RESIZE event has been read and you're not yet ready to render.
API int notcurses_refresh(struct notcurses* n, int* RESTRICT y, int* RESTRICT x);

// Extract the notcurses context to which this plane is attached.
API struct notcurses* ncplane_notcurses(struct ncplane* n);
API const struct notcurses* ncplane_notcurses_const(const struct ncplane* n);

// Return the dimensions of this ncplane.
API void ncplane_dim_yx(const struct ncplane* n, int* RESTRICT y, int* RESTRICT x);

// Get a reference to the standard plane (one matching our current idea of the
// terminal size) for this terminal. The standard plane always exists, and its
// origin is always at the uppermost, leftmost cell of the terminal.
API struct ncplane* notcurses_stdplane(struct notcurses* nc);
API const struct ncplane* notcurses_stdplane_const(const struct notcurses* nc);

// notcurses_stdplane(), plus free bonus dimensions written to non-NULL y/x!
static inline struct ncplane*
notcurses_stddim_yx(struct notcurses* nc, int* RESTRICT y, int* RESTRICT x){
  struct ncplane* s = notcurses_stdplane(nc); // can't fail
  ncplane_dim_yx(s, y, x); // accepts NULL
  return s;
}

static inline int
ncplane_dim_y(const struct ncplane* n){
  int dimy;
  ncplane_dim_yx(n, &dimy, NULL);
  return dimy;
}

static inline int
ncplane_dim_x(const struct ncplane* n){
  int dimx;
  ncplane_dim_yx(n, NULL, &dimx);
  return dimx;
}

// Return our current idea of the terminal dimensions in rows and cols.
static inline void
notcurses_term_dim_yx(const struct notcurses* n, int* RESTRICT rows, int* RESTRICT cols){
  ncplane_dim_yx(notcurses_stdplane_const(n), rows, cols);
}

// Retrieve the contents of the specified cell as last rendered. The EGC is
// returned, or NULL on error. This EGC must be free()d by the caller. The
// attrword and channels are written to 'attrword' and 'channels', respectively.
API char* notcurses_at_yx(struct notcurses* nc, int yoff, int xoff,
                          uint32_t* attrword, uint64_t* channels);

// Create a new ncplane at the specified offset (relative to the standard plane)
// and the specified size. The number of rows and columns must both be positive.
// This plane is initially at the top of the z-buffer, as if ncplane_move_top()
// had been called on it. The void* 'opaque' can be retrieved (and reset) later.
API struct ncplane* ncplane_new(struct notcurses* nc, int rows, int cols,
                                int yoff, int xoff, void* opaque);

// Create a named plane ala ncplane_new(). Names are only used for debugging.
API struct ncplane* ncplane_new_named(struct notcurses* nc, int rows, int cols,
                                      int yoff, int xoff, void* opaque,
                                      const char* name);

// Create a plane bound to plane 'n'. Being bound to 'n' means that 'yoff' and
// 'xoff' are interpreted relative to that plane's origin, and that if that
// plane is moved later, this new plane is moved by the same amount.
API struct ncplane* ncplane_bound(struct ncplane* n, int rows, int cols,
                                  int yoff, int xoff, void* opaque);

// Create a named plane ala ncplane_bound(). Names are used only for debugging.
API struct ncplane* ncplane_bound_named(struct ncplane* n, int rows, int cols,
                                        int yoff, int xoff, void* opaque,
                                        const char* name);

// Create a plane bound to 'n', and aligned relative to it using 'align'.
API struct ncplane* ncplane_aligned(struct ncplane* n, int rows, int cols,
                                    int yoff, ncalign_e align, void* opaque);

// Create a named plane ala ncplane_aligned(). Names are used only for debugging.
API struct ncplane* ncplane_aligned_named(struct ncplane* n, int rows, int cols,
                                          int yoff, ncalign_e align,
                                          void* opaque, const char* name);

// Plane 'n' will be unbound from its parent plane, if it is currently bound,
// and will be made a bound child of 'newparent', if 'newparent' is not NULL.
API struct ncplane* ncplane_reparent(struct ncplane* n, struct ncplane* newparent);

// Duplicate an existing ncplane. The new plane will have the same geometry,
// will duplicate all content, and will start with the same rendering state.
// The new plane will be immediately above the old one on the z axis.
API struct ncplane* ncplane_dup(const struct ncplane* n, void* opaque);

// provided a coordinate relative to the origin of 'src', map it to the same
// absolute coordinate relative to thte origin of 'dst'. either or both of 'y'
// and 'x' may be NULL. if 'dst' is NULL, it is taken to be the standard plane.
API void ncplane_translate(const struct ncplane* src, const struct ncplane* dst,
                           int* RESTRICT y, int* RESTRICT x);

// Fed absolute 'y'/'x' coordinates, determine whether that coordinate is
// within the ncplane 'n'. If not, return false. If so, return true. Either
// way, translate the absolute coordinates relative to 'n'. If the point is not
// within 'n', these coordinates will not be within the dimensions of the plane.
API bool ncplane_translate_abs(const struct ncplane* n, int* RESTRICT y, int* RESTRICT x);

// All planes are created with scrolling disabled. Scrolling can be dynamically
// controlled with ncplane_set_scrolling(). Returns true if scrolling was
// previously enabled, or false if it was disabled.
API bool ncplane_set_scrolling(struct ncplane* n, bool scrollp);

// Capabilities

// Returns a 16-bit bitmask of supported curses-style attributes
// (NCSTYLE_UNDERLINE, NCSTYLE_BOLD, etc.) The attribute is only
// indicated as supported if the terminal can support it together with color.
// For more information, see the "ncv" capability in terminfo(5).
API unsigned notcurses_supported_styles(const struct notcurses* nc);

// Returns the number of simultaneous colors claimed to be supported, or 1 if
// there is no color support. Note that several terminal emulators advertise
// more colors than they actually support, downsampling internally.
API int notcurses_palette_size(const struct notcurses* nc);

// Can we directly specify RGB values per cell, or only use palettes?
API bool notcurses_cantruecolor(const struct notcurses* nc);

// Can we fade? Fading requires either the "rgb" or "ccc" terminfo capability.
API bool notcurses_canfade(const struct notcurses* nc);

// Can we set the "hardware" palette? Requires the "ccc" terminfo capability.
API bool notcurses_canchangecolor(const struct notcurses* nc);

// Can we load images? This requires being built against FFmpeg/OIIO.
API bool notcurses_canopen_images(const struct notcurses* nc);

// Can we load videos? This requires being built against FFmpeg.
API bool notcurses_canopen_videos(const struct notcurses* nc);

// Is our encoding UTF-8? Requires LANG being set to a UTF8 locale.
API bool notcurses_canutf8(const struct notcurses* nc);

// Can we blit to Sixel?
API bool notcurses_cansixel(const struct notcurses* nc);

typedef struct ncstats {
  // purely increasing stats
  uint64_t renders;          // number of successful notcurses_render() runs
  uint64_t failed_renders;   // number of aborted renders, should be 0
  uint64_t render_bytes;     // bytes emitted to ttyfp
  int64_t render_max_bytes;  // max bytes emitted for a frame
  int64_t render_min_bytes;  // min bytes emitted for a frame
  uint64_t render_ns;        // nanoseconds spent in notcurses_render()
  int64_t render_max_ns;     // max ns spent in notcurses_render()
  int64_t render_min_ns;     // min ns spent in successful notcurses_render()
  uint64_t cellelisions;     // cells we elided entirely thanks to damage maps
  uint64_t cellemissions;    // cells we emitted due to inferred damage
  uint64_t fgelisions;       // RGB fg elision count
  uint64_t fgemissions;      // RGB fg emissions
  uint64_t bgelisions;       // RGB bg elision count
  uint64_t bgemissions;      // RGB bg emissions
  uint64_t defaultelisions;  // default color was emitted
  uint64_t defaultemissions; // default color was elided

  // current state -- these can decrease
  uint64_t fbbytes;          // total bytes devoted to all active framebuffers
  unsigned planes;           // number of planes currently in existence
} ncstats;

// Acquire an atomic snapshot of the notcurses object's stats.
API void notcurses_stats(const struct notcurses* nc, ncstats* stats);

// Reset all cumulative stats (immediate ones, such as fbbytes, are not reset).
API void notcurses_reset_stats(struct notcurses* nc, ncstats* stats);

// Resize the specified ncplane. The four parameters 'keepy', 'keepx',
// 'keepleny', and 'keeplenx' define a subset of the ncplane to keep,
// unchanged. This may be a section of size 0, though none of these four
// parameters may be negative. 'keepx' and 'keepy' are relative to the ncplane.
// They must specify a coordinate within the ncplane's totality. 'yoff' and
// 'xoff' are relative to 'keepy' and 'keepx', and place the upper-left corner
// of the resized ncplane. Finally, 'ylen' and 'xlen' are the dimensions of the
// ncplane after resizing. 'ylen' must be greater than or equal to 'keepleny',
// and 'xlen' must be greater than or equal to 'keeplenx'. It is an error to
// attempt to resize the standard plane. If either of 'keepleny' or 'keeplenx'
// is non-zero, both must be non-zero.
//
// Essentially, the kept material does not move. It serves to anchor the
// resized plane. If there is no kept material, the plane can move freely.
API int ncplane_resize(struct ncplane* n, int keepy, int keepx, int keepleny,
                       int keeplenx, int yoff, int xoff, int ylen, int xlen);

// Resize the plane, retaining what data we can (everything, unless we're
// shrinking in some dimension). Keep the origin where it is.
static inline int
ncplane_resize_simple(struct ncplane* n, int ylen, int xlen){
  int oldy, oldx;
  ncplane_dim_yx(n, &oldy, &oldx); // current dimensions of 'n'
  int keepleny = oldy > ylen ? ylen : oldy;
  int keeplenx = oldx > xlen ? xlen : oldx;
  return ncplane_resize(n, 0, 0, keepleny, keeplenx, 0, 0, ylen, xlen);
}

// Destroy the specified ncplane. None of its contents will be visible after
// the next call to notcurses_render(). It is an error to attempt to destroy
// the standard plane.
API int ncplane_destroy(struct ncplane* ncp);

// Set the ncplane's base cell to this cell. It will be used for purposes of
// rendering anywhere that the ncplane's gcluster is 0. Erasing the ncplane
// does not reset the base cell; this function must be called with a zero 'c'.
API int ncplane_set_base_cell(struct ncplane* ncp, const cell* c);

// Set the ncplane's base cell to this cell. It will be used for purposes of
// rendering anywhere that the ncplane's gcluster is 0. Erasing the ncplane
// does not reset the base cell; this function must be called with an empty
// 'egc'. 'egc' must be a single extended grapheme cluster.
API int ncplane_set_base(struct ncplane* ncp, const char* egc,
                         uint32_t attrword, uint64_t channels);

// Extract the ncplane's base cell into 'c'. The reference is invalidated if
// 'ncp' is destroyed.
API int ncplane_base(struct ncplane* ncp, cell* c);

// Move this plane relative to the standard plane, or the plane to which it is
// bound (if it is bound to a plane). It is an error to attempt to move the
// standard plane.
API int ncplane_move_yx(struct ncplane* n, int y, int x);

// Get the origin of this plane relative to the standard plane, or the plane to
// which it is bound (if it is bound to a plane).
API void ncplane_yx(const struct ncplane* n, int* RESTRICT y, int* RESTRICT x);

// Get the plane to which the plane 'n' is bound, if any.
API struct ncplane* ncplane_parent(struct ncplane* n);
API const struct ncplane* ncplane_parent_const(const struct ncplane* n);

// Splice ncplane 'n' out of the z-buffer, and reinsert it at the top or bottom.
API void ncplane_move_top(struct ncplane* n);
API void ncplane_move_bottom(struct ncplane* n);

// Splice ncplane 'n' out of the z-buffer, and reinsert it above 'above'.
// Returns non-zero if 'n' is already in the desired location. 'n' and
// 'above' must not be the same plane.
API int ncplane_move_above(struct ncplane* RESTRICT n,
                           struct ncplane* RESTRICT above);

// Splice ncplane 'n' out of the z-buffer, and reinsert it below 'below'.
// Returns non-zero if 'n' is already in the desired location. 'n' and
// 'below' must not be the same plane.
API int ncplane_move_below(struct ncplane* RESTRICT n,
                           struct ncplane* RESTRICT below);

// Return the plane below this one, or NULL if this is at the bottom.
API struct ncplane* ncplane_below(struct ncplane* n);

// Rotate the plane π/2 radians clockwise or counterclockwise. This cannot
// be performed on arbitrary planes, because glyphs cannot be arbitrarily
// rotated. The glyphs which can be rotated are limited: line-drawing
// characters, spaces, half blocks, and full blocks. The plane must have
// an even number of columns. Use the ncvisual rotation for a more
// flexible approach.
API int ncplane_rotate_cw(struct ncplane* n);
API int ncplane_rotate_ccw(struct ncplane* n);

// Retrieve the current contents of the cell under the cursor. The EGC is
// returned, or NULL on error. This EGC must be free()d by the caller. The
// attrword and channels are written to 'attrword' and 'channels', respectively.
API char* ncplane_at_cursor(struct ncplane* n, uint32_t* attrword, uint64_t* channels);

// Retrieve the current contents of the cell under the cursor into 'c'. This
// cell is invalidated if the associated plane is destroyed.
static inline int
ncplane_at_cursor_cell(struct ncplane* n, cell* c){
  char* egc = ncplane_at_cursor(n, &c->attrword, &c->channels);
  if(!egc){
    return -1;
  }
  uint64_t channels = c->channels; // need to preserve wide flag
  int r = cell_load(n, c, egc);
  c->channels = channels;
  if(r < 0){
    free(egc);
  }
  return r;
}

// Retrieve the current contents of the specified cell. The EGC is returned, or
// NULL on error. This EGC must be free()d by the caller. The attrword and
// channels are written to 'attrword' and 'channels', respectively.
API char* ncplane_at_yx(const struct ncplane* n, int y, int x,
                        uint32_t* attrword, uint64_t* channels);

// Retrieve the current contents of the specified cell into 'c'. This cell is
// invalidated if the associated plane is destroyed.
static inline int
ncplane_at_yx_cell(struct ncplane* n, int y, int x, cell* c){
  char* egc = ncplane_at_yx(n, y, x, &c->attrword, &c->channels);
  if(!egc){
    return -1;
  }
  uint64_t channels = c->channels; // need to preserve wide flag
  int r = cell_load(n, c, egc);
  c->channels = channels;
  free(egc);
  return r;
}

// Create a flat string from the EGCs of the selected region of the ncplane
// 'nc'. Start at the plane's 'begy'x'begx' coordinate (which must lie on the
// plane), continuing for 'leny'x'lenx' cells. Either or both of 'leny' and
// 'lenx' can be specified as -1 to go through the boundary of the plane.
API char* ncplane_contents(const struct ncplane* nc, int begy, int begx,
                           int leny, int lenx);

// Manipulate the opaque user pointer associated with this plane.
// ncplane_set_userptr() returns the previous userptr after replacing
// it with 'opaque'. the others simply return the userptr.
API void* ncplane_set_userptr(struct ncplane* n, void* opaque);
API void* ncplane_userptr(struct ncplane* n);

API void ncplane_center_abs(const struct ncplane* n, int* RESTRICT y,
                            int* RESTRICT x);

// Return the column at which 'c' cols ought start in order to be aligned
// according to 'align' within ncplane 'n'. Returns INT_MAX on invalid 'align'.
// Undefined behavior on negative 'c'.
static inline int
ncplane_align(const struct ncplane* n, ncalign_e align, int c){
  if(align == NCALIGN_LEFT){
    return 0;
  }
  int cols = ncplane_dim_x(n);
  if(c > cols){
    return 0;
  }
  if(align == NCALIGN_CENTER){
    return (cols - c) / 2;
  }else if(align == NCALIGN_RIGHT){
    return cols - c;
  }
  return INT_MAX;
}

// Move the cursor to the specified position (the cursor needn't be visible).
// Returns -1 on error, including negative parameters, or ones exceeding the
// plane's dimensions.
API int ncplane_cursor_move_yx(struct ncplane* n, int y, int x);

// Move the cursor to 0, 0. Can't fail.
API void ncplane_home(struct ncplane* n);

// Get the current position of the cursor within n. y and/or x may be NULL.
API void ncplane_cursor_yx(const struct ncplane* n, int* RESTRICT y, int* RESTRICT x);

// Get the current channels or attribute word for ncplane 'n'.
API uint64_t ncplane_channels(const struct ncplane* n);
API uint32_t ncplane_attr(const struct ncplane* n);

// Replace the cell at the specified coordinates with the provided cell 'c',
// and advance the cursor by the width of the cell (but not past the end of the
// plane). On success, returns the number of columns the cursor was advanced.
// On failure, -1 is returned.
API int ncplane_putc_yx(struct ncplane* n, int y, int x, const cell* c);

// Call ncplane_putc_yx() for the current cursor location.
static inline int
ncplane_putc(struct ncplane* n, const cell* c){
  return ncplane_putc_yx(n, -1, -1, c);
}

// Replace the EGC underneath us, but retain the styling. The current styling
// of the plane will not be changed.
//
// Replace the cell at the specified coordinates with the provided 7-bit char
// 'c'. Advance the cursor by 1. On success, returns 1. On failure, returns -1.
// This works whether the underlying char is signed or unsigned.
static inline int
ncplane_putsimple_yx(struct ncplane* n, int y, int x, char c){
  cell ce = CELL_INITIALIZER((uint32_t)c, ncplane_attr(n), ncplane_channels(n));
  if(!cell_simple_p(&ce)){
    return -1;
  }
  return ncplane_putc_yx(n, y, x, &ce);
}

// Call ncplane_putsimple_yx() at the current cursor location.
static inline int
ncplane_putsimple(struct ncplane* n, char c){
  return ncplane_putsimple_yx(n, -1, -1, c);
}

// Replace the EGC underneath us, but retain the styling. The current styling
// of the plane will not be changed.
API int ncplane_putsimple_stainable(struct ncplane* n, char c);

// Replace the cell at the specified coordinates with the provided EGC, and
// advance the cursor by the width of the cluster (but not past the end of the
// plane). On success, returns the number of columns the cursor was advanced.
// On failure, -1 is returned. The number of bytes converted from gclust is
// written to 'sbytes' if non-NULL.
API int ncplane_putegc_yx(struct ncplane* n, int y, int x, const char* gclust, int* sbytes);

// Call ncplane_putegc() at the current cursor location.
static inline int
ncplane_putegc(struct ncplane* n, const char* gclust, int* sbytes){
  return ncplane_putegc_yx(n, -1, -1, gclust, sbytes);
}

// Replace the EGC underneath us, but retain the styling. The current styling
// of the plane will not be changed.
API int ncplane_putegc_stainable(struct ncplane* n, const char* gclust, int* sbytes);

// 0x0--0x10ffff can be UTF-8-encoded with only 4 bytes...but we aren't
// yet actively guarding against higher values getting into wcstombs FIXME
#define WCHAR_MAX_UTF8BYTES 6

// ncplane_putegc(), but following a conversion from wchar_t to UTF-8 multibyte.
static inline int
ncplane_putwegc(struct ncplane* n, const wchar_t* gclust, int* sbytes){
  // maximum of six UTF8-encoded bytes per wchar_t
  const size_t mbytes = (wcslen(gclust) * WCHAR_MAX_UTF8BYTES) + 1;
  char* mbstr = (char*)malloc(mbytes); // need cast for c++ callers
  if(mbstr == NULL){
    return -1;
  }
  size_t s = wcstombs(mbstr, gclust, mbytes);
  if(s == (size_t)-1){
    free(mbstr);
    return -1;
  }
  int ret = ncplane_putegc(n, mbstr, sbytes);
  free(mbstr);
  return ret;
}

// Call ncplane_putwegc() after successfully moving to y, x.
static inline int
ncplane_putwegc_yx(struct ncplane* n, int y, int x, const wchar_t* gclust,
                   int* sbytes){
  if(ncplane_cursor_move_yx(n, y, x)){
    return -1;
  }
  return ncplane_putwegc(n, gclust, sbytes);
}

// Replace the EGC underneath us, but retain the styling. The current styling
// of the plane will not be changed.
API int ncplane_putwegc_stainable(struct ncplane* n, const wchar_t* gclust, int* sbytes);

// Write a series of EGCs to the current location, using the current style.
// They will be interpreted as a series of columns (according to the definition
// of ncplane_putc()). Advances the cursor by some positive number of columns
// (though not beyond the end of the plane); this number is returned on success.
// On error, a non-positive number is returned, indicating the number of columns
// which were written before the error.
API int ncplane_putstr_yx(struct ncplane* n, int y, int x, const char* gclusters);

static inline int
ncplane_putstr(struct ncplane* n, const char* gclustarr){
  return ncplane_putstr_yx(n, -1, -1, gclustarr);
}

API int ncplane_putstr_aligned(struct ncplane* n, int y, ncalign_e align,
                               const char* s);

// Replace a string's worth of glyphs at the current cursor location, but
// retain the styling. The current styling of the plane will not be changed.
API int ncplane_putstr_stainable(struct ncplane* n, const char* s);

// Write a series of EGCs to the current location, using the current style.
// They will be interpreted as a series of columns (according to the definition
// of ncplane_putc()). Advances the cursor by some positive number of columns
// (though not beyond the end of the plane); this number is returned on success.
// On error, a non-positive number is returned, indicating the number of columns
// which were written before the error. No more than 's' bytes will be written.
API int ncplane_putnstr_yx(struct ncplane* n, int y, int x, size_t s, const char* gclusters);

static inline int
ncplane_putnstr(struct ncplane* n, size_t s, const char* gclustarr){
  return ncplane_putnstr_yx(n, -1, -1, s, gclustarr);
}

API int ncplane_putnstr_aligned(struct ncplane* n, int y, ncalign_e align,
                                size_t s, const char* gclustarr);

// ncplane_putstr(), but following a conversion from wchar_t to UTF-8 multibyte.
static inline int
ncplane_putwstr_yx(struct ncplane* n, int y, int x, const wchar_t* gclustarr){
  // maximum of six UTF8-encoded bytes per wchar_t
  const size_t mbytes = (wcslen(gclustarr) * WCHAR_MAX_UTF8BYTES) + 1;
  char* mbstr = (char*)malloc(mbytes); // need cast for c++ callers
  if(mbstr == NULL){
    return -1;
  }
  size_t s = wcstombs(mbstr, gclustarr, mbytes);
  if(s == (size_t)-1){
    free(mbstr);
    return -1;
  }
  int ret = ncplane_putstr_yx(n, y, x, mbstr);
  free(mbstr);
  return ret;
}

static inline int
ncplane_putwstr_aligned(struct ncplane* n, int y, ncalign_e align,
                        const wchar_t* gclustarr){
  int width = wcswidth(gclustarr, INT_MAX);
  int xpos = ncplane_align(n, align, width);
  return ncplane_putwstr_yx(n, y, xpos, gclustarr);
}

static inline int
ncplane_putwstr(struct ncplane* n, const wchar_t* gclustarr){
  return ncplane_putwstr_yx(n, -1, -1, gclustarr);
}

// Replace the cell at the specified coordinates with the provided wide char
// 'w'. Advance the cursor by the character's width as reported by wcwidth().
// On success, returns 1. On failure, returns -1.
static inline int
ncplane_putwc_yx(struct ncplane* n, int y, int x, wchar_t w){
  wchar_t warr[2] = { w, L'\0' };
  return ncplane_putwstr_yx(n, y, x, warr);
}

// Call ncplane_putwc() at the current cursor position.
static inline int
ncplane_putwc(struct ncplane* n, wchar_t w){
  return ncplane_putwc_yx(n, -1, -1, w);
}

// The ncplane equivalents of printf(3) and vprintf(3).
API int ncplane_vprintf_aligned(struct ncplane* n, int y, ncalign_e align,
                                const char* format, va_list ap);

API int ncplane_vprintf_yx(struct ncplane* n, int y, int x,
                           const char* format, va_list ap);

static inline int
ncplane_vprintf(struct ncplane* n, const char* format, va_list ap){
  return ncplane_vprintf_yx(n, -1, -1, format, ap);
}

API int ncplane_vprintf_stainable(struct ncplane* n, const char* format, va_list ap);

static inline int
ncplane_printf(struct ncplane* n, const char* format, ...)
  __attribute__ ((format (printf, 2, 3)));

static inline int
ncplane_printf(struct ncplane* n, const char* format, ...){
  va_list va;
  va_start(va, format);
  int ret = ncplane_vprintf(n, format, va);
  va_end(va);
  return ret;
}

static inline int
ncplane_printf_yx(struct ncplane* n, int y, int x, const char* format, ...)
  __attribute__ ((format (printf, 4, 5)));

static inline int
ncplane_printf_yx(struct ncplane* n, int y, int x, const char* format, ...){
  va_list va;
  va_start(va, format);
  int ret = ncplane_vprintf_yx(n, y, x, format, va);
  va_end(va);
  return ret;
}

static inline int
ncplane_printf_aligned(struct ncplane* n, int y, ncalign_e align,
                       const char* format, ...)
  __attribute__ ((format (printf, 4, 5)));

static inline int
ncplane_printf_aligned(struct ncplane* n, int y, ncalign_e align, const char* format, ...){
  va_list va;
  va_start(va, format);
  int ret = ncplane_vprintf_aligned(n, y, align, format, va);
  va_end(va);
  return ret;
}

static inline int
ncplane_printf_stainable(struct ncplane* n, const char* format, ...)
  __attribute__ ((format (printf, 2, 3)));

static inline int
ncplane_printf_stainable(struct ncplane* n, const char* format, ...){
  va_list va;
  va_start(va, format);
  int ret = ncplane_vprintf_stainable(n, format, va);
  va_end(va);
  return ret;
}

// Write the specified text to the plane, breaking lines sensibly, beginning at
// the specified line. Returns the number of columns written. When breaking a
// line, the line will be cleared to the end of the plane (the last line will
// *not* be so cleared). The number of bytes written from the input is written
// to '*bytes' if it is not NULL. Cleared columns are included in the return
// value, but *not* included in the number of bytes written. Leaves the cursor
// at the end of output. A partial write will be accomplished as far as it can;
// determine whether the write completed by inspecting '*bytes'.
API int ncplane_puttext(struct ncplane* n, int y, ncalign_e align,
                        const char* text, size_t* bytes);

// Draw horizontal or vertical lines using the specified cell, starting at the
// current cursor position. The cursor will end at the cell following the last
// cell output (even, perhaps counter-intuitively, when drawing vertical
// lines), just as if ncplane_putc() was called at that spot. Return the
// number of cells drawn on success. On error, return the negative number of
// cells drawn.
API int ncplane_hline_interp(struct ncplane* n, const cell* c, int len,
                             uint64_t c1, uint64_t c2);

static inline int
ncplane_hline(struct ncplane* n, const cell* c, int len){
  return ncplane_hline_interp(n, c, len, c->channels, c->channels);
}

API int ncplane_vline_interp(struct ncplane* n, const cell* c, int len,
                             uint64_t c1, uint64_t c2);

static inline int
ncplane_vline(struct ncplane* n, const cell* c, int len){
  return ncplane_vline_interp(n, c, len, c->channels, c->channels);
}

#define NCBOXMASK_TOP    0x0001
#define NCBOXMASK_RIGHT  0x0002
#define NCBOXMASK_BOTTOM 0x0004
#define NCBOXMASK_LEFT   0x0008
#define NCBOXGRAD_TOP    0x0010
#define NCBOXGRAD_RIGHT  0x0020
#define NCBOXGRAD_BOTTOM 0x0040
#define NCBOXGRAD_LEFT   0x0080
#define NCBOXCORNER_MASK 0x0300
#define NCBOXCORNER_SHIFT 8u

// Draw a box with its upper-left corner at the current cursor position, and its
// lower-right corner at 'ystop'x'xstop'. The 6 cells provided are used to draw the
// upper-left, ur, ll, and lr corners, then the horizontal and vertical lines.
// 'ctlword' is defined in the least significant byte, where bits [7, 4] are a
// gradient mask, and [3, 0] are a border mask:
//  * 7, 3: top
//  * 6, 2: right
//  * 5, 1: bottom
//  * 4, 0: left
// If the gradient bit is not set, the styling from the hl/vl cells is used for
// the horizontal and vertical lines, respectively. If the gradient bit is set,
// the color is linearly interpolated between the two relevant corner cells.
//
// By default, vertexes are drawn whether their connecting edges are drawn or
// not. The value of the bits corresponding to NCBOXCORNER_MASK control this,
// and are interpreted as the number of connecting edges necessary to draw a
// given corner. At 0 (the default), corners are always drawn. At 3, corners
// are never drawn (since at most 2 edges can touch a box's corner).
API int ncplane_box(struct ncplane* n, const cell* ul, const cell* ur,
                    const cell* ll, const cell* lr, const cell* hline,
                    const cell* vline, int ystop, int xstop,
                    unsigned ctlword);

// Draw a box with its upper-left corner at the current cursor position, having
// dimensions 'ylen'x'xlen'. See ncplane_box() for more information. The
// minimum box size is 2x2, and it cannot be drawn off-screen.
static inline int
ncplane_box_sized(struct ncplane* n, const cell* ul, const cell* ur,
                  const cell* ll, const cell* lr, const cell* hline,
                  const cell* vline, int ylen, int xlen, unsigned ctlword){
  int y, x;
  ncplane_cursor_yx(n, &y, &x);
  return ncplane_box(n, ul, ur, ll, lr, hline, vline, y + ylen - 1,
                     x + xlen - 1, ctlword);
}

static inline int
ncplane_perimeter(struct ncplane* n, const cell* ul, const cell* ur,
                  const cell* ll, const cell* lr, const cell* hline,
                  const cell* vline, unsigned ctlword){
  if(ncplane_cursor_move_yx(n, 0, 0)){
    return -1;
  }
  int dimy, dimx;
  ncplane_dim_yx(n, &dimy, &dimx);
  return ncplane_box_sized(n, ul, ur, ll, lr, hline, vline, dimy, dimx, ctlword);
}

// Starting at the specified coordinate, if its glyph is different from that of
// 'c', 'c' is copied into it, and the original glyph is considered the fill
// target. We do the same to all cardinally-connected cells having this same
// fill target. Returns the number of cells polyfilled. An invalid initial y, x
// is an error. Returns the number of cells filled, or -1 on error.
API int ncplane_polyfill_yx(struct ncplane* n, int y, int x, const cell* c);

// Draw a gradient with its upper-left corner at the current cursor position,
// stopping at 'ystop'x'xstop'. The glyph composed of 'egc' and 'attrword' is
// used for all cells. The channels specified by 'ul', 'ur', 'll', and 'lr'
// are composed into foreground and background gradients. To do a vertical
// gradient, 'ul' ought equal 'ur' and 'll' ought equal 'lr'. To do a
// horizontal gradient, 'ul' ought equal 'll' and 'ur' ought equal 'ul'. To
// color everything the same, all four channels should be equivalent. The
// resulting alpha values are equal to incoming alpha values. Returns the
// number of cells filled on success, or -1 on failure.
//
// Palette-indexed color is not supported.
//
// Preconditions for gradient operations (error otherwise):
//
//  all: only RGB colors, unless all four channels match as default
//  all: all alpha values must be the same
//  1x1: all four colors must be the same
//  1xN: both top and both bottom colors must be the same (vertical gradient)
//  Nx1: both left and both right colors must be the same (horizontal gradient)
API int ncplane_gradient(struct ncplane* n, const char* egc, uint32_t attrword,
                         uint64_t ul, uint64_t ur, uint64_t ll, uint64_t lr,
                         int ystop, int xstop);

// Do a high-resolution gradient using upper blocks and synced backgrounds.
// This doubles the number of vertical gradations, but restricts you to
// half blocks (appearing to be full blocks). Returns the number of cells
// filled on success, or -1 on error.
API int ncplane_highgradient(struct ncplane* n, uint32_t ul, uint32_t ur,
                             uint32_t ll, uint32_t lr, int ystop, int xstop);

// Draw a gradient with its upper-left corner at the current cursor position,
// having dimensions 'ylen'x'xlen'. See ncplane_gradient for more information.
static inline int
ncplane_gradient_sized(struct ncplane* n, const char* egc, uint32_t attrword,
                       uint64_t ul, uint64_t ur, uint64_t ll, uint64_t lr,
                       int ylen, int xlen){
  if(ylen < 1 || xlen < 1){
    return -1;
  }
  int y, x;
  ncplane_cursor_yx(n, &y, &x);
  return ncplane_gradient(n, egc, attrword, ul, ur, ll, lr, y + ylen - 1, x + xlen - 1);
}

static inline int
ncplane_highgradient_sized(struct ncplane* n, uint32_t ul, uint32_t ur,
                           uint32_t ll, uint32_t lr, int ylen, int xlen){
  if(ylen < 1 || xlen < 1){
    return -1;
  }
  int y, x;
  if(!notcurses_canutf8(ncplane_notcurses_const(n))){
    // this works because the uin32_ts we pass in will be promoted to uint64_ts
    // via extension, and the space will employ the background. mwahh!
    return ncplane_gradient_sized(n, " ", 0, ul, ur, ll, lr, ylen, xlen);
  }
  ncplane_cursor_yx(n, &y, &x);
  return ncplane_highgradient(n, ul, ur, ll, lr, y + ylen - 1, x + xlen - 1);
}

// Set the given style throughout the specified region, keeping content and
// channels unchanged. Returns the number of cells set, or -1 on failure.
API int ncplane_format(struct ncplane* n, int ystop, int xstop, uint32_t attrword);

// Set the given channels throughout the specified region, keeping content and
// attributes unchanged. Returns the number of cells set, or -1 on failure.
API int ncplane_stain(struct ncplane* n, int ystop, int xstop, uint64_t ul,
                      uint64_t ur, uint64_t ll, uint64_t lr);

// Merge the ncplane 'src' down onto the ncplane 'dst'. This is most rigorously
// defined as "write to 'dst' the frame that would be rendered were the entire
// stack made up only of 'src' and, below it, 'dst', and 'dst' was the entire
// rendering region." Merging is independent of the position of 'src' viz 'dst'
// on the z-axis. If 'src' does not intersect with 'dst', 'dst' will not be
// changed, but it is not an error. The source plane still exists following
// this operation. If 'dst' is NULL, it will be interpreted as the standard
// plane. Do not supply the same plane for both 'src' and 'dst'.
API int ncplane_mergedown(struct ncplane* RESTRICT src, struct ncplane* RESTRICT dst);

// Erase every cell in the ncplane, resetting all attributes to normal, all
// colors to the default color, and all cells to undrawn. All cells associated
// with this ncplane is invalidated, and must not be used after the call,
// *excluding* the base cell. The cursor is homed.
API void ncplane_erase(struct ncplane* n);

#define NCPALETTESIZE 256

// Returns the result of blending two channels. 'blends' indicates how heavily
// 'c1' ought be weighed. If 'blends' is 0, 'c1' will be entirely replaced by
// 'c2'. If 'c1' is otherwise the default color, 'c1' will not be touched,
// since we can't blend default colors. Likewise, if 'c2' is a default color,
// it will not be used (unless 'blends' is 0).
//
// Palette-indexed colors do not blend, and since we need the attrword to store
// them, we just don't fuck wit' 'em here. Do not pass me palette-indexed
// channels! I will eat them.
static inline unsigned
channels_blend(unsigned c1, unsigned c2, unsigned* blends){
  if(channel_alpha(c2) == CELL_ALPHA_TRANSPARENT){
    return c1; // do *not* increment *blends
  }
  unsigned rsum, gsum, bsum;
  channel_rgb(c2, &rsum, &gsum, &bsum);
  bool c2default = channel_default_p(c2);
  if(*blends == 0){
    // don't just return c2, or you set wide status and all kinds of crap
    if(channel_default_p(c2)){
      channel_set_default(&c1);
    }else{
      channel_set_rgb(&c1, rsum, gsum, bsum);
    }
    channel_set_alpha(&c1, channel_alpha(c2));
  }else if(!c2default && !channel_default_p(c1)){
    rsum = (channel_r(c1) * *blends + rsum) / (*blends + 1);
    gsum = (channel_g(c1) * *blends + gsum) / (*blends + 1);
    bsum = (channel_b(c1) * *blends + bsum) / (*blends + 1);
    channel_set_rgb(&c1, rsum, gsum, bsum);
    channel_set_alpha(&c1, channel_alpha(c2));
  }
  ++*blends;
  return c1;
}

// Extract the 32-bit background channel from a cell.
static inline unsigned
cell_bchannel(const cell* cl){
  return channels_bchannel(cl->channels);
}

// Extract the 32-bit foreground channel from a cell.
static inline unsigned
cell_fchannel(const cell* cl){
  return channels_fchannel(cl->channels);
}

// Set the 32-bit background channel of a cell.
static inline uint64_t
cell_set_bchannel(cell* cl, uint32_t channel){
  return channels_set_bchannel(&cl->channels, channel);
}

// Set the 32-bit foreground channel of a cell.
static inline uint64_t
cell_set_fchannel(cell* cl, uint32_t channel){
  return channels_set_fchannel(&cl->channels, channel);
}

// do not pass palette-indexed channels!
static inline uint64_t
cell_blend_fchannel(cell* cl, unsigned channel, unsigned* blends){
  return cell_set_fchannel(cl, channels_blend(cell_fchannel(cl), channel, blends));
}

static inline uint64_t
cell_blend_bchannel(cell* cl, unsigned channel, unsigned* blends){
  return cell_set_bchannel(cl, channels_blend(cell_bchannel(cl), channel, blends));
}

// Extract 24 bits of foreground RGB from 'cell', shifted to LSBs.
static inline unsigned
cell_fg(const cell* cl){
  return channels_fg(cl->channels);
}

// Extract 24 bits of background RGB from 'cell', shifted to LSBs.
static inline unsigned
cell_bg(const cell* cl){
  return channels_bg(cl->channels);
}

// Extract 2 bits of foreground alpha from 'cell', shifted to LSBs.
static inline unsigned
cell_fg_alpha(const cell* cl){
  return channels_fg_alpha(cl->channels);
}

// Extract 2 bits of background alpha from 'cell', shifted to LSBs.
static inline unsigned
cell_bg_alpha(const cell* cl){
  return channels_bg_alpha(cl->channels);
}

// Extract 24 bits of foreground RGB from 'cell', split into components.
static inline unsigned
cell_fg_rgb(const cell* cl, unsigned* r, unsigned* g, unsigned* b){
  return channels_fg_rgb(cl->channels, r, g, b);
}

// Extract 24 bits of background RGB from 'cell', split into components.
static inline unsigned
cell_bg_rgb(const cell* cl, unsigned* r, unsigned* g, unsigned* b){
  return channels_bg_rgb(cl->channels, r, g, b);
}

// Set the r, g, and b cell for the foreground component of this 64-bit
// 'cell' variable, and mark it as not using the default color.
static inline int
cell_set_fg_rgb(cell* cl, int r, int g, int b){
  return channels_set_fg_rgb(&cl->channels, r, g, b);
}

// Same, but clipped to [0..255].
static inline void
cell_set_fg_rgb_clipped(cell* cl, int r, int g, int b){
  channels_set_fg_rgb_clipped(&cl->channels, r, g, b);
}

// Same, but with an assembled 24-bit RGB value.
static inline int
cell_set_fg(cell* c, uint32_t channel){
  return channels_set_fg(&c->channels, channel);
}

// Set the cell's foreground palette index, set the foreground palette index
// bit, set it foreground-opaque, and clear the foreground default color bit.
static inline int
cell_set_fg_palindex(cell* cl, int idx){
  if(idx < 0 || idx >= NCPALETTESIZE){
    return -1;
  }
  cl->channels |= CELL_FGDEFAULT_MASK;
  cl->channels |= CELL_FG_PALETTE;
  cell_set_fg_alpha(cl, CELL_ALPHA_OPAQUE);
  cl->attrword &= 0xffff00ff;
  cl->attrword |= (idx << 8u);
  return 0;
}

static inline unsigned
cell_fg_palindex(const cell* cl){
  return (cl->attrword & 0x0000ff00) >> 8u;
}

// Set the r, g, and b cell for the background component of this 64-bit
// 'cell' variable, and mark it as not using the default color.
static inline int
cell_set_bg_rgb(cell* cl, int r, int g, int b){
  return channels_set_bg_rgb(&cl->channels, r, g, b);
}

// Same, but clipped to [0..255].
static inline void
cell_set_bg_rgb_clipped(cell* cl, int r, int g, int b){
  channels_set_bg_rgb_clipped(&cl->channels, r, g, b);
}

// Same, but with an assembled 24-bit RGB value. A value over 0xffffff
// will be rejected, with a non-zero return value.
static inline int
cell_set_bg(cell* c, uint32_t channel){
  return channels_set_bg(&c->channels, channel);
}

// Set the cell's background palette index, set the background palette index
// bit, set it background-opaque, and clear the background default color bit.
static inline int
cell_set_bg_palindex(cell* cl, int idx){
  if(idx < 0 || idx >= NCPALETTESIZE){
    return -1;
  }
  cl->channels |= CELL_BGDEFAULT_MASK;
  cl->channels |= CELL_BG_PALETTE;
  cell_set_bg_alpha(cl, CELL_ALPHA_OPAQUE);
  cl->attrword &= 0xffffff00;
  cl->attrword |= idx;
  return 0;
}

static inline unsigned
cell_bg_palindex(const cell* cl){
  return cl->attrword & 0x000000ff;
}

// Is the foreground using the "default foreground color"?
static inline bool
cell_fg_default_p(const cell* cl){
  return channels_fg_default_p(cl->channels);
}

static inline bool
cell_fg_palindex_p(const cell* cl){
  return channels_fg_palindex_p(cl->channels);
}

// Is the background using the "default background color"? The "default
// background color" must generally be used to take advantage of
// terminal-effected transparency.
static inline bool
cell_bg_default_p(const cell* cl){
  return channels_bg_default_p(cl->channels);
}

static inline bool
cell_bg_palindex_p(const cell* cl){
  return channels_bg_palindex_p(cl->channels);
}

// Extract the 32-bit working background channel from an ncplane.
static inline unsigned
ncplane_bchannel(const struct ncplane* nc){
  return channels_bchannel(ncplane_channels(nc));
}

// Extract the 32-bit working foreground channel from an ncplane.
static inline unsigned
ncplane_fchannel(const struct ncplane* nc){
  return channels_fchannel(ncplane_channels(nc));
}

API void ncplane_set_channels(struct ncplane* nc, uint64_t channels);

API void ncplane_set_attr(struct ncplane* nc, uint32_t attrword);

// Extract 24 bits of working foreground RGB from an ncplane, shifted to LSBs.
static inline unsigned
ncplane_fg(const struct ncplane* nc){
  return channels_fg(ncplane_channels(nc));
}

// Extract 24 bits of working background RGB from an ncplane, shifted to LSBs.
static inline unsigned
ncplane_bg(const struct ncplane* nc){
  return channels_bg(ncplane_channels(nc));
}

// Extract 2 bits of foreground alpha from 'struct ncplane', shifted to LSBs.
static inline unsigned
ncplane_fg_alpha(const struct ncplane* nc){
  return channels_fg_alpha(ncplane_channels(nc));
}

// Is the plane's foreground using the "default foreground color"?
static inline bool
ncplane_fg_default_p(const struct ncplane* nc){
  return channels_fg_default_p(ncplane_channels(nc));
}

// Extract 2 bits of background alpha from 'struct ncplane', shifted to LSBs.
static inline unsigned
ncplane_bg_alpha(const struct ncplane* nc){
  return channels_bg_alpha(ncplane_channels(nc));
}

// Is the plane's background using the "default background color"?
static inline bool
ncplane_bg_default_p(const struct ncplane* nc){
  return channels_bg_default_p(ncplane_channels(nc));
}

// Extract 24 bits of foreground RGB from 'n', split into components.
static inline unsigned
ncplane_fg_rgb(const struct ncplane* n, unsigned* r, unsigned* g, unsigned* b){
  return channels_fg_rgb(ncplane_channels(n), r, g, b);
}

// Extract 24 bits of background RGB from 'n', split into components.
static inline unsigned
ncplane_bg_rgb(const struct ncplane* n, unsigned* r, unsigned* g, unsigned* b){
  return channels_bg_rgb(ncplane_channels(n), r, g, b);
}

// Set the current fore/background color using RGB specifications. If the
// terminal does not support directly-specified 3x8b cells (24-bit "TrueColor",
// indicated by the "RGB" terminfo capability), the provided values will be
// interpreted in some lossy fashion. None of r, g, or b may exceed 255.
// "HP-like" terminals require setting foreground and background at the same
// time using "color pairs"; notcurses will manage color pairs transparently.
API int ncplane_set_fg_rgb(struct ncplane* n, int r, int g, int b);
API int ncplane_set_bg_rgb(struct ncplane* n, int r, int g, int b);

// Same, but clipped to [0..255].
API void ncplane_set_bg_rgb_clipped(struct ncplane* n, int r, int g, int b);
API void ncplane_set_fg_rgb_clipped(struct ncplane* n, int r, int g, int b);

// Same, but with rgb assembled into a channel (i.e. lower 24 bits).
API int ncplane_set_fg(struct ncplane* n, unsigned channel);
API int ncplane_set_bg(struct ncplane* n, unsigned channel);

// Use the default color for the foreground/background.
API void ncplane_set_fg_default(struct ncplane* n);
API void ncplane_set_bg_default(struct ncplane* n);

// Set the ncplane's foreground palette index, set the foreground palette index
// bit, set it foreground-opaque, and clear the foreground default color bit.
API int ncplane_set_fg_palindex(struct ncplane* n, int idx);
API int ncplane_set_bg_palindex(struct ncplane* n, int idx);

// Set the alpha parameters for ncplane 'n'.
API int ncplane_set_fg_alpha(struct ncplane* n, int alpha);
API int ncplane_set_bg_alpha(struct ncplane* n, int alpha);

// Set the specified style bits for the ncplane 'n', whether they're actively
// supported or not.
API void ncplane_styles_set(struct ncplane* n, unsigned stylebits);

// Add the specified styles to the ncplane's existing spec.
API void ncplane_styles_on(struct ncplane* n, unsigned stylebits);

// Remove the specified styles from the ncplane's existing spec.
API void ncplane_styles_off(struct ncplane* n, unsigned stylebits);

// Return the current styling for this ncplane.
API unsigned ncplane_styles(const struct ncplane* n);

// Called for each fade iteration on 'ncp'. If anything but 0 is returned,
// the fading operation ceases immediately, and that value is propagated out.
// The recommended absolute display time target is passed in 'tspec'.
typedef int (*fadecb)(struct notcurses* nc, struct ncplane* ncp,
                      const struct timespec*, void* curry);

// Fade the ncplane out over the provided time, calling 'fader' at each
// iteration. Requires a terminal which supports truecolor, or at least palette
// modification (if the terminal uses a palette, our ability to fade planes is
// limited, and affected by the complexity of the rest of the screen).
API int ncplane_fadeout(struct ncplane* n, const struct timespec* ts,
                        fadecb fader, void* curry);

// Fade the ncplane in over the specified time. Load the ncplane with the
// target cells without rendering, then call this function. When it's done, the
// ncplane will have reached the target levels, starting from zeroes.
API int ncplane_fadein(struct ncplane* n, const struct timespec* ts,
                       fadecb fader, void* curry);

// Rather than the simple ncplane_fade{in/out}(), ncfadectx_setup() can be
// paired with a loop over ncplane_fade{in/out}_iteration() + ncfadectx_free().
API struct ncfadectx* ncfadectx_setup(struct ncplane* n);

// Return the number of iterations through which 'nctx' will fade.
API int ncfadectx_iterations(const struct ncfadectx* nctx);

// Fade out through 'iter' iterations, where
// 'iter' < 'ncfadectx_iterations(nctx)'.
API int ncplane_fadeout_iteration(struct ncplane* n, struct ncfadectx* nctx,
                                  int iter, fadecb fader, void* curry);

// Fade in through 'iter' iterations, where
// 'iter' < 'ncfadectx_iterations(nctx)'.
API int ncplane_fadein_iteration(struct ncplane* n, struct ncfadectx* nctx,
                                  int iter, fadecb fader, void* curry);

// Pulse the plane in and out until the callback returns non-zero, relying on
// the callback 'fader' to initiate rendering. 'ts' defines the half-period
// (i.e. the transition from black to full brightness, or back again). Proper
// use involves preparing (but not rendering) an ncplane, then calling
// ncplane_pulse(), which will fade in from black to the specified colors.
API int ncplane_pulse(struct ncplane* n, const struct timespec* ts, fadecb fader, void* curry);

// Release the resources associated with 'nctx'.
API void ncfadectx_free(struct ncfadectx* nctx);

// load up six cells with the EGCs necessary to draw a box. returns 0 on
// success, -1 on error. on error, any cells this function might
// have loaded before the error are cell_release()d. There must be at least
// six EGCs in gcluster.
static inline int
cells_load_box(struct ncplane* n, uint32_t attrs, uint64_t channels,
               cell* ul, cell* ur, cell* ll, cell* lr,
               cell* hl, cell* vl, const char* gclusters){
  int ulen;
  if((ulen = cell_prime(n, ul, gclusters, attrs, channels)) > 0){
    if((ulen = cell_prime(n, ur, gclusters += ulen, attrs, channels)) > 0){
      if((ulen = cell_prime(n, ll, gclusters += ulen, attrs, channels)) > 0){
        if((ulen = cell_prime(n, lr, gclusters += ulen, attrs, channels)) > 0){
          if((ulen = cell_prime(n, hl, gclusters += ulen, attrs, channels)) > 0){
            if((ulen = cell_prime(n, vl, gclusters += ulen, attrs, channels)) > 0){
              return 0;
            }
            cell_release(n, hl);
          }
          cell_release(n, lr);
        }
        cell_release(n, ll);
      }
      cell_release(n, ur);
    }
    cell_release(n, ul);
  }
  return -1;
}

API int cells_rounded_box(struct ncplane* n, uint32_t attr, uint64_t channels,
                          cell* ul, cell* ur, cell* ll, cell* lr,
                          cell* hl, cell* vl);

static inline int
ncplane_rounded_box(struct ncplane* n, uint32_t attr, uint64_t channels,
                    int ystop, int xstop, unsigned ctlword){
  int ret = 0;
  cell ul = CELL_TRIVIAL_INITIALIZER, ur = CELL_TRIVIAL_INITIALIZER;
  cell ll = CELL_TRIVIAL_INITIALIZER, lr = CELL_TRIVIAL_INITIALIZER;
  cell hl = CELL_TRIVIAL_INITIALIZER, vl = CELL_TRIVIAL_INITIALIZER;
  if((ret = cells_rounded_box(n, attr, channels, &ul, &ur, &ll, &lr, &hl, &vl)) == 0){
    ret = ncplane_box(n, &ul, &ur, &ll, &lr, &hl, &vl, ystop, xstop, ctlword);
  }
  cell_release(n, &ul); cell_release(n, &ur);
  cell_release(n, &ll); cell_release(n, &lr);
  cell_release(n, &hl); cell_release(n, &vl);
  return ret;
}

static inline int
ncplane_perimeter_rounded(struct ncplane* n, uint32_t attrword,
                          uint64_t channels, unsigned ctlword){
  if(ncplane_cursor_move_yx(n, 0, 0)){
    return -1;
  }
  int dimy, dimx;
  ncplane_dim_yx(n, &dimy, &dimx);
  cell ul = CELL_TRIVIAL_INITIALIZER;
  cell ur = CELL_TRIVIAL_INITIALIZER;
  cell ll = CELL_TRIVIAL_INITIALIZER;
  cell lr = CELL_TRIVIAL_INITIALIZER;
  cell vl = CELL_TRIVIAL_INITIALIZER;
  cell hl = CELL_TRIVIAL_INITIALIZER;
  if(cells_rounded_box(n, attrword, channels, &ul, &ur, &ll, &lr, &hl, &vl)){
    return -1;
  }
  int r = ncplane_box_sized(n, &ul, &ur, &ll, &lr, &hl, &vl, dimy, dimx, ctlword);
  cell_release(n, &ul); cell_release(n, &ur);
  cell_release(n, &ll); cell_release(n, &lr);
  cell_release(n, &hl); cell_release(n, &vl);
  return r;
}

static inline int
ncplane_rounded_box_sized(struct ncplane* n, uint32_t attr, uint64_t channels,
                          int ylen, int xlen, unsigned ctlword){
  int y, x;
  ncplane_cursor_yx(n, &y, &x);
  return ncplane_rounded_box(n, attr, channels, y + ylen - 1,
                             x + xlen - 1, ctlword);
}

API int cells_double_box(struct ncplane* n, uint32_t attr, uint64_t channels,
                         cell* ul, cell* ur, cell* ll, cell* lr,
                         cell* hl, cell* vl);

static inline int
ncplane_double_box(struct ncplane* n, uint32_t attr, uint64_t channels,
                   int ystop, int xstop, unsigned ctlword){
  int ret = 0;
  cell ul = CELL_TRIVIAL_INITIALIZER, ur = CELL_TRIVIAL_INITIALIZER;
  cell ll = CELL_TRIVIAL_INITIALIZER, lr = CELL_TRIVIAL_INITIALIZER;
  cell hl = CELL_TRIVIAL_INITIALIZER, vl = CELL_TRIVIAL_INITIALIZER;
  if((ret = cells_double_box(n, attr, channels, &ul, &ur, &ll, &lr, &hl, &vl)) == 0){
    ret = ncplane_box(n, &ul, &ur, &ll, &lr, &hl, &vl, ystop, xstop, ctlword);
  }
  cell_release(n, &ul); cell_release(n, &ur);
  cell_release(n, &ll); cell_release(n, &lr);
  cell_release(n, &hl); cell_release(n, &vl);
  return ret;
}

static inline int
ncplane_perimeter_double(struct ncplane* n, uint32_t attrword,
                         uint64_t channels, unsigned ctlword){
  if(ncplane_cursor_move_yx(n, 0, 0)){
    return -1;
  }
  int dimy, dimx;
  ncplane_dim_yx(n, &dimy, &dimx);
  cell ul = CELL_TRIVIAL_INITIALIZER;
  cell ur = CELL_TRIVIAL_INITIALIZER;
  cell ll = CELL_TRIVIAL_INITIALIZER;
  cell lr = CELL_TRIVIAL_INITIALIZER;
  cell vl = CELL_TRIVIAL_INITIALIZER;
  cell hl = CELL_TRIVIAL_INITIALIZER;
  if(cells_double_box(n, attrword, channels, &ul, &ur, &ll, &lr, &hl, &vl)){
    return -1;
  }
  int r = ncplane_box_sized(n, &ul, &ur, &ll, &lr, &hl, &vl, dimy, dimx, ctlword);
  cell_release(n, &ul); cell_release(n, &ur);
  cell_release(n, &ll); cell_release(n, &lr);
  cell_release(n, &hl); cell_release(n, &vl);
  return r;
}

static inline int
ncplane_double_box_sized(struct ncplane* n, uint32_t attr, uint64_t channels,
                         int ylen, int xlen, unsigned ctlword){
  int y, x;
  ncplane_cursor_yx(n, &y, &x);
  return ncplane_double_box(n, attr, channels, y + ylen - 1,
                            x + xlen - 1, ctlword);
}

// Open a visual at 'file', extract a codec and parameters, decode the first
// image to memory.
API struct ncvisual* ncvisual_from_file(const char* file, nc_err_e* ncerr);

// Prepare an ncvisual, and its underlying plane, based off RGBA content in
// memory at 'rgba'. 'rgba' must be a flat array of 32-bit 8bpc RGBA pixels.
// These must be arranged in 'rowstride' lines, where the first 'cols' * 4b
// are actual data. There must be 'rows' lines. The total size of 'rgba'
// must thus be at least (rows * rowstride) bytes, of which (rows * cols * 4)
// bytes are actual data. Resulting planes are ceil('rows' / 2) x 'cols'.
API struct ncvisual* ncvisual_from_rgba(const void* rgba, int rows,
                                        int rowstride, int cols);

// ncvisual_from_rgba(), but 'bgra' is arranged as BGRA.
API struct ncvisual* ncvisual_from_bgra(const void* rgba, int rows,
                                        int rowstride, int cols);

// Promote an ncplane 'n' to an ncvisual. The plane may contain only spaces,
// half blocks, and full blocks. The latter will be checked, and any other
// glyph will result in a NULL being returned. This function exists so that
// planes can be subjected to ncvisual transformations. If possible, it's
// better to create the ncvisual from memory using ncvisual_from_rgba().
API struct ncvisual* ncvisual_from_plane(const struct ncplane* n,
                                         ncblitter_e blit,
                                         int begy, int begx,
                                         int leny, int lenx);

#define NCVISUAL_OPTION_NODEGRADE 0x0001ull // fail rather than degrade
#define NCVISUAL_OPTION_BLEND     0x0002ull // use CELL_ALPHA_BLEND with visual

struct ncvisual_options {
  // if no ncplane is provided, one will be created using the exact size
  // necessary to render the source with perfect fidelity (this might be
  // smaller or larger than the rendering area). if provided, style is
  // taken into account, relative to the provided ncplane.
  struct ncplane* n;
  // the style is ignored if no ncplane is provided (it ought be NCSCALE_NONE
  // in this case). otherwise, the source is stretched/scaled relative to the
  // provided ncplane.
  ncscale_e scaling;
  // if an ncplane is provided, y and x specify where the visual will be
  // rendered on that plane. otherwise, they specify where the created ncplane
  // will be placed.
  int y, x;
  // the section of the visual that ought be rendered. for the entire visual,
  // pass an origin of 0, 0 and a size of 0, 0 (or the true height and width).
  // these numbers are all in terms of ncvisual pixels.
  int begy, begx; // origin of rendered section
  int leny, lenx; // size of rendered section
  // use NCBLIT_DEFAULT if you don't care, to use NCBLIT_2x2 (assuming
  // UTF8) or NCBLIT_1x1 (in an ASCII environment)
  ncblitter_e blitter; // glyph set to use (maps input to output cells)
  uint64_t flags; // bitmask over NCVISUAL_OPTION_*
};

// Create an RGBA flat array from the selected region of the ncplane 'nc'.
// Start at the plane's 'begy'x'begx' coordinate (which must lie on the
// plane), continuing for 'leny'x'lenx' cells. Either or both of 'leny' and
// 'lenx' can be specified as -1 to go through the boundary of the plane.
// Only glyphs from the specified blitset may be present.
API uint32_t* ncplane_rgba(const struct ncplane* nc, ncblitter_e blit,
                           int begy, int begx, int leny, int lenx);

// Get the size and ratio of ncvisual pixels to output cells along the y
// ('toy') and x ('tox') axes. A ncvisual of '*y'X'*x' pixels will require
// ('*y' * '*toy')X('x' * 'tox') cells for full output. Returns non-zero
// for an invalid 'vopts->blitter'. Scaling is taken into consideration.
API int ncvisual_geom(const struct notcurses* nc, const struct ncvisual* n,
                      const struct ncvisual_options* vopts,
                      int* y, int* x, int* toy, int* tox);

// Destroy an ncvisual. Rendered elements will not be disrupted, but the visual
// can be neither decoded nor rendered any further.
API void ncvisual_destroy(struct ncvisual* ncv);

// extract the next frame from an ncvisual. returns NCERR_EOF on end of file,
// and NCERR_SUCCESS on success, otherwise some other NCERR.
API nc_err_e ncvisual_decode(struct ncvisual* nc);

// Rotate the visual 'rads' radians. Only M_PI/2 and -M_PI/2 are
// supported at the moment, but this will change FIXME.
API nc_err_e ncvisual_rotate(struct ncvisual* n, double rads);

// Resize the visual so that it is 'rows' X 'columns'. This is a lossy
// transformation, unless the size is unchanged.
API nc_err_e ncvisual_resize(struct ncvisual* n, int rows, int cols);

// Polyfill at the specified location within the ncvisual 'n', using 'rgba'.
API int ncvisual_polyfill_yx(struct ncvisual* n, int y, int x, uint32_t rgba);

// Get the specified pixel from the specified ncvisual.
API int ncvisual_at_yx(const struct ncvisual* n, int y, int x, uint32_t* pixel);

// Set the specified pixel in the specified ncvisual.
API int ncvisual_set_yx(const struct ncvisual* n, int y, int x, uint32_t pixel);

// Render the decoded frame to the specified ncplane (if one is not provided,
// one will be created, having the exact size necessary to display the visual.
// In this case, 'style' must be NCSTYLE_NONE). A subregion of the visual can
// be rendered using 'begx', 'begy', 'lenx', and 'leny'. Negative values for
// 'begy' or 'begx' are an error. It is an error to specify any region beyond
// the boundaries of the frame. Returns the plane to which we drew (if ncv->n
// is NULL, a new plane will be created).
API struct ncplane* ncvisual_render(struct notcurses* nc, struct ncvisual* ncv,
                                    const struct ncvisual_options* vopts);

// If a subtitle ought be displayed at this time, return a heap-allocated copy
// of the UTF8 text.
API char* ncvisual_subtitle(const struct ncvisual* ncv);

// Called for each frame rendered from 'ncv'. If anything but 0 is returned,
// the streaming operation ceases immediately, and that value is propagated out.
// The recommended absolute display time target is passed in 'tspec'.
typedef int (*streamcb)(struct ncvisual*, struct ncvisual_options*,
                        const struct timespec*, void*);

// Shut up and display my frames! Provide as an argument to ncvisual_stream().
// If you'd like subtitles to be decoded, provide an ncplane as the curry. If the
// curry is NULL, subtitles will not be displayed.
API int ncvisual_simple_streamer(struct ncvisual* ncv, struct ncvisual_options* vopts,
                                 const struct timespec* tspec, void* curry);

// Stream the entirety of the media, according to its own timing. Blocking,
// obviously. streamer may be NULL; it is otherwise called for each frame, and
// its return value handled as outlined for streamcb. If streamer() returns
// non-zero, the stream is aborted, and that value is returned. By convention,
// return a positive number to indicate intentional abort from within
// streamer(). 'timescale' allows the frame duration time to be scaled. For a
// visual naturally running at 30FPS, a 'timescale' of 0.1 will result in
// 300FPS, and a 'timescale' of 10 will result in 3FPS. It is an error to
// supply 'timescale' less than or equal to 0.
API int ncvisual_stream(struct notcurses* nc, struct ncvisual* ncv,
                        nc_err_e* ncerr, float timescale, streamcb streamer,
                        const struct ncvisual_options* vopts, void* curry);

// Blit a flat array 'data' of RGBA 32-bit values to the ncplane 'vopts->n',
// which mustn't be NULL. the blit begins at 'vopts->y' and 'vopts->x' relative
// to the specified plane. Each source row ought occupy 'linesize' bytes (this
// might be greater than 'vopts->lenx' * 4 due to padding or partial blits). A
// subregion of the input can be specified with the 'begy'x'begx' and
// 'leny'x'lenx' fields from 'vopts'. Returns the number of pixels blitted, or
// -1 on error.
API int ncblit_rgba(const void* data, int linesize,
                    const struct ncvisual_options* vopts);

// Same as ncblit_rgba(), but for BGRx.
API int ncblit_bgrx(const void* data, int linesize,
                    const struct ncvisual_options* vopts);

// The ncpixel API facilitates direct management of the pixels within an
// ncvisual (ncvisuals keep a backing store of 32-bit RGBA pixels, and render
// them down to terminal graphics in ncvisual_render()).

// Extract the 8-bit alpha component from a pixel
static inline uint32_t
ncpixel(int r, int g, int b){
  if(r < 0) r = 0;
  if(r > 255) r = 255;
  if(g < 0) g = 0;
  if(g > 255) g = 255;
  if(b < 0) b = 0;
  if(b > 255) b = 255;
  return 0xff000000ul | r | (b << 8u) | (g << 16u);
}

// Extract the 8-bit alpha component from a pixel
static inline unsigned
ncpixel_a(uint32_t pixel){
  return (pixel & 0xff0000fful) >> 24u;
}

// Extract the 8 bit red component from a pixel
static inline unsigned
ncpixel_r(uint32_t pixel){
  return (pixel & 0x000000fful);
}

<<<<<<< HEAD
static inline unsigned
=======
// Extract the 8 bit green component from a pixel
static inline int
>>>>>>> efdb4ba4
ncpixel_g(uint32_t pixel){
  return (pixel & 0x00ff0000ul) >> 16u;
}

<<<<<<< HEAD
static inline unsigned
=======
// Extract the 8 bit blue component from a pixel
static inline int
>>>>>>> efdb4ba4
ncpixel_b(uint32_t pixel){
  return (pixel & 0x0000ff00ul) >> 8u;
}

// Set the 8-bit alpha component of a pixel
static inline int
ncpixel_set_a(uint32_t* pixel, int a){
  if(a > 255 || a < 0){
    return -1;
  }
  *pixel = (*pixel & 0x00fffffful) | (a << 24u);
  return 0;
}

// Set the 8-bit red component of a pixel
static inline int
ncpixel_set_r(uint32_t* pixel, int r){
  if(r > 255 || r < 0){
    return -1;
  }
  *pixel = (*pixel & 0xffffff00ul) | r;
  return 0;
}

// Set the 8-bit green component of a pixel
static inline int
ncpixel_set_g(uint32_t* pixel, int g){
  if(g > 255 || g < 0){
    return -1;
  }
  *pixel = (*pixel & 0xff00fffful) | (g << 16u);
  return 0;
}

// Set the 8-bit blue component of a pixel
static inline int
ncpixel_set_b(uint32_t* pixel, int b){
  if(b > 255 || b < 0){
    return -1;
  }
  *pixel = (*pixel & 0xffff00fful) | (b << 8u);
  return 0;
}

// set the RGB values of an RGB pixel
static inline int
ncpixel_set_rgb(uint32_t* pixel, int r, int g, int b){
  if(ncpixel_set_r(pixel, r) || ncpixel_set_g(pixel, g) || ncpixel_set_b(pixel, b)){
    return -1;
  }
  return 0;
}

// An ncreel is a notcurses region devoted to displaying zero or more
// line-oriented, contained tablets between which the user may navigate. If at
// least one tablets exists, there is a "focused tablet". As much of the focused
// tablet as is possible is always displayed. If there is space left over, other
// tablets are included in the display. Tablets can come and go at any time, and
// can grow or shrink at any time.
//
// This structure is amenable to line- and page-based navigation via keystrokes,
// scrolling gestures, trackballs, scrollwheels, touchpads, and verbal commands.

// is scrolling infinite (can one move down or up forever, or is an end
// reached?). if true, 'circular' specifies how to handle the special case of
// an incompletely-filled reel.
#define NCREEL_OPTION_INFINITESCROLL 0x0001ull
// is navigation circular (does moving down from the last tablet move to the
// first, and vice versa)? only meaningful when infinitescroll is true. if
// infinitescroll is false, this must be false.
#define NCREEL_OPTION_CIRCULAR       0x0002ull

typedef struct ncreel_options {
  // notcurses can draw a border around the ncreel, and also around the
  // component tablets. inhibit borders by setting all valid bits in the masks.
  // partially inhibit borders by setting individual bits in the masks. the
  // appropriate attr and pair values will be used to style the borders.
  // focused and non-focused tablets can have different styles. you can instead
  // draw your own borders, or forgo borders entirely.
  unsigned bordermask; // bitfield; 1s will not be drawn (see bordermaskbits)
  uint64_t borderchan; // attributes used for ncreel border
  unsigned tabletmask; // bitfield; same as bordermask but for tablet borders
  uint64_t tabletchan; // tablet border styling channel
  uint64_t focusedchan;// focused tablet border styling channel
  uint64_t bgchannel;  // background colors
  uint64_t flags;      // bitfield over NCREEL_OPTION_*
} ncreel_options;

struct nctablet;
struct ncreel;

// Take over the ncplane 'nc' and use it to draw a reel according to 'popts'.
// The plane will be destroyed by ncreel_destroy(); this transfers ownership.
API struct ncreel* ncreel_create(struct ncplane* nc, const ncreel_options* popts);

// Returns the ncplane on which this ncreel lives.
API struct ncplane* ncreel_plane(struct ncreel* pr);

// Tablet draw callback, provided a tablet (from which the ncplane and userptr
// may be extracted), and a bool indicating whether output ought be drawn from
// the top (true) or bottom (false). Returns non-negative count of output lines,
// which must be less than or equal to ncplane_dim_y(nctablet_plane(t)).
typedef int (*tabletcb)(struct nctablet* t, bool drawfromtop);

// Add a new nctablet to the provided ncreel, having the callback object
// opaque. Neither, either, or both of after and before may be specified. If
// neither is specified, the new tablet can be added anywhere on the reel. If
// one or the other is specified, the tablet will be added before or after the
// specified tablet. If both are specified, the tablet will be added to the
// resulting location, assuming it is valid (after->next == before->prev); if
// it is not valid, or there is any other error, NULL will be returned.
API struct nctablet* ncreel_add(struct ncreel* pr, struct nctablet* after,
                                struct nctablet* before, tabletcb cb,
                                void* opaque);

// Return the number of nctablets in the ncreel.
API int ncreel_tabletcount(const struct ncreel* pr);

// Delete the tablet specified by t from the ncreel specified by pr. Returns
// -1 if the tablet cannot be found.
API int ncreel_del(struct ncreel* pr, struct nctablet* t);

// Redraw the ncreel in its entirety.
API int ncreel_redraw(struct ncreel* pr);

// Offer the input to the ncreel. If it's relevant, this function returns
// true, and the input ought not be processed further. If it's irrelevant to
// the reel, false is returned. Relevant inputs include:
//  * a mouse click on a tablet (focuses tablet)
//  * a mouse scrollwheel event (rolls reel)
//  * up, down, pgup, or pgdown (navigates among items)
API bool ncreel_offer_input(struct ncreel* n, const struct ncinput* nc);

// Return the focused tablet, if any tablets are present. This is not a copy;
// be careful to use it only for the duration of a critical section.
API struct nctablet* ncreel_focused(struct ncreel* pr);

// Change focus to the next tablet, if one exists
API struct nctablet* ncreel_next(struct ncreel* pr);

// Change focus to the previous tablet, if one exists
API struct nctablet* ncreel_prev(struct ncreel* pr);

// Destroy an ncreel allocated with ncreel_create(). Returns non-zero on failure.
API int ncreel_destroy(struct ncreel* pr);

// Returns a pointer to a user pointer associated with this nctablet.
API void* nctablet_userptr(struct nctablet* t);

// Access the ncplane associated with this nctablet, if one exists.
API struct ncplane* nctablet_ncplane(struct nctablet* t);

// The number of columns is one fewer, as the STRLEN expressions must leave
// an extra byte open in case 'µ' (U+00B5, 0xC2 0xB5) shows up. PREFIXCOLUMNS
// is the maximum number of columns used by a mult == 1000 (standard)
// ncmetric() call. IPREFIXCOLUMNS is the maximum number of columns used by a
// mult == 1024 (digital information) ncmetric(). BPREFIXSTRLEN is the maximum
// number of columns used by a mult == 1024 call making use of the 'i' suffix.
// This is the true number of columns; to set up a printf()-style maximum
// field width, you should use [IB]PREFIXFMT (see below).
#define PREFIXCOLUMNS 7
#define IPREFIXCOLUMNS 8
#define BPREFIXCOLUMNS 9
#define PREFIXSTRLEN (PREFIXCOLUMNS + 1)  // Does not include a '\0' (xxx.xxU)
#define IPREFIXSTRLEN (IPREFIXCOLUMNS + 1) //  Does not include a '\0' (xxxx.xxU)
#define BPREFIXSTRLEN (BPREFIXCOLUMNS + 1) // Does not include a '\0' (xxxx.xxUi), i == prefix
// Used as arguments to a variable field width (i.e. "%*s" -- these are the *).
// We need this convoluted grotesquery to properly handle 'µ'.
#define NCMETRICFWIDTH(x, cols) ((int)(strlen(x) - mbswidth(x) + (cols)))
#define PREFIXFMT(x) NCMETRICFWIDTH((x), PREFIXCOLUMNS), (x)
#define IPREFIXFMT(x) NCMETRIXFWIDTH((x), IPREFIXCOLUMNS), (x)
#define BPREFIXFMT(x) NCMETRICFWIDTH((x), BPREFIXCOLUMNS), (x)

// Takes an arbitrarily large number, and prints it into a fixed-size buffer by
// adding the necessary SI suffix. Usually, pass a |[IB]PREFIXSTRLEN+1|-sized
// buffer to generate up to |[IB]PREFIXCOLUMNS| columns' worth of EGCs. The
// characteristic can occupy up through |mult-1| characters (3 for 1000, 4 for
// 1024). The mantissa can occupy either zero or two characters.
//
// Floating-point is never used, because an IEEE758 double can only losslessly
// represent integers through 2^53-1.
//
// 2^64-1 is 18446744073709551615, 18.45E(xa). KMGTPEZY thus suffice to handle
// an 89-bit uintmax_t. Beyond Z(etta) and Y(otta) lie lands unspecified by SI.
// 2^-63 is 0.000000000000000000108, 1.08a(tto).
// val: value to print
// decimal: scaling. '1' if none has taken place.
// buf: buffer in which string will be generated
// omitdec: inhibit printing of all-0 decimal portions
// mult: base of suffix system (almost always 1000 or 1024)
// uprefix: character to print following suffix ('i' for kibibytes basically).
//   only printed if suffix is actually printed (input >= mult).
API const char* ncmetric(uintmax_t val, uintmax_t decimal, char* buf,
                         int omitdec, uintmax_t mult, int uprefix);

// Mega, kilo, gigafoo. Use PREFIXSTRLEN + 1.
static inline const char*
qprefix(uintmax_t val, uintmax_t decimal, char* buf, int omitdec){
  return ncmetric(val, decimal, buf, omitdec, 1000, '\0');
}

// Mibi, kebi, gibibytes. Use BPREFIXSTRLEN + 1.
static inline const char*
bprefix(uintmax_t val, uintmax_t decimal, char* buf, int omitdec){
  return ncmetric(val, decimal, buf, omitdec, 1024, 'i');
}

API void notcurses_cursor_enable(struct notcurses* nc);
API void notcurses_cursor_disable(struct notcurses* nc);

// Palette API. Some terminals only support 256 colors, but allow the full
// palette to be specified with arbitrary RGB colors. In all cases, it's more
// performant to use indexed colors, since it's much less data to write to the
// terminal. If you can limit yourself to 256 colors, that's probably best.

typedef struct palette256 {
  // We store the RGB values as a regular ol' channel
  uint32_t chans[NCPALETTESIZE];
} palette256;

// Create a new palette store. It will be initialized with notcurses' best
// knowledge of the currently configured palette.
API palette256* palette256_new(struct notcurses* nc);

// Attempt to configure the terminal with the provided palette 'p'. Does not
// transfer ownership of 'p'; palette256_free() can still be called.
API int palette256_use(struct notcurses* nc, const palette256* p);

// Manipulate entries in the palette store 'p'. These are *not* locked.
static inline int
palette256_set_rgb(palette256* p, int idx, int r, int g, int b){
  if(idx < 0 || (size_t)idx > sizeof(p->chans) / sizeof(*p->chans)){
    return -1;
  }
  return channel_set_rgb(&p->chans[idx], r, g, b);
}

static inline int
palette256_set(palette256* p, int idx, unsigned rgb){
  if(idx < 0 || (size_t)idx > sizeof(p->chans) / sizeof(*p->chans)){
    return -1;
  }
  return channel_set(&p->chans[idx], rgb);
}

static inline int
palette256_get_rgb(const palette256* p, int idx, unsigned* RESTRICT r, unsigned* RESTRICT g, unsigned* RESTRICT b){
  if(idx < 0 || (size_t)idx > sizeof(p->chans) / sizeof(*p->chans)){
    return -1;
  }
  return channel_rgb(p->chans[idx], r, g, b);
}

// Free the palette store 'p'.
API void palette256_free(palette256* p);

// Convert the plane's content to greyscale.
API void ncplane_greyscale(struct ncplane* n);

// selection widget -- an ncplane with a title header and a body section. the
// body section supports infinite scrolling up and down. the widget looks like:
//
//                                 ╭──────────────────────────╮
//                                 │This is the primary header│
//   ╭──────────────────────this is the secondary header──────╮
//   │                                                        │
//   │ option1   Long text #1                                 │
//   │ option2   Long text #2                                 │
//   │ option3   Long text #3                                 │
//   │ option4   Long text #4                                 │
//   │ option5   Long text #5                                 │
//   │ option6   Long text #6                                 │
//   │                                                        │
//   ╰────────────────────────────────────here's the footer───╯
//
// At all times, exactly one item is selected.

struct ncselector_item {
  char* option;
  char* desc;
  size_t opcolumns;   // filled in by library
  size_t desccolumns; // filled in by library
};

typedef struct ncselector_options {
  char* title; // title may be NULL, inhibiting riser, saving two rows.
  char* secondary; // secondary may be NULL
  char* footer; // footer may be NULL
  struct ncselector_item* items; // initial items and descriptions
  // default item (selected at start), must be < itemcount unless itemcount is
  // 0, in which case 'defidx' must also be 0
  unsigned defidx;
  // maximum number of options to display at once, 0 to use all available space
  unsigned maxdisplay;
  // exhaustive styling options
  uint64_t opchannels;   // option channels
  uint64_t descchannels; // description channels
  uint64_t titlechannels;// title channels
  uint64_t footchannels; // secondary and footer channels
  uint64_t boxchannels;  // border channels
  uint64_t bgchannels;   // background channels, used only in body
  uint64_t flags;        // bitfield of NCSELECTOR_OPTION_*
} ncselector_options;

API struct ncselector* ncselector_create(struct ncplane* n, int y, int x,
                                         const ncselector_options* opts);

API int ncselector_additem(struct ncselector* n, const struct ncselector_item* item);
API int ncselector_delitem(struct ncselector* n, const char* item);

// Return reference to the selected option, or NULL if there are no items.
API const char* ncselector_selected(const struct ncselector* n);

// Return a reference to the ncselector's underlying ncplane.
API struct ncplane* ncselector_plane(struct ncselector* n);

// Move up or down in the list. A reference to the newly-selected item is
// returned, or NULL if there are no items in the list.
API const char* ncselector_previtem(struct ncselector* n);
API const char* ncselector_nextitem(struct ncselector* n);

// Offer the input to the ncselector. If it's relevant, this function returns
// true, and the input ought not be processed further. If it's irrelevant to
// the selector, false is returned. Relevant inputs include:
//  * a mouse click on an item
//  * a mouse scrollwheel event
//  * a mouse click on the scrolling arrows
//  * up, down, pgup, or pgdown on an unrolled menu (navigates among items)
API bool ncselector_offer_input(struct ncselector* n, const struct ncinput* nc);

// Destroy the ncselector. If 'item' is not NULL, the last selected option will
// be strdup()ed and assigned to '*item' (and must be free()d by the caller).
API void ncselector_destroy(struct ncselector* n, char** item);

struct ncmselector_item {
  char* option;
  char* desc;
  bool selected;
};

// multiselection widget -- a selector supporting multiple selections.
//
//      ╭────────────────────────────────────────────────────────────────╮
//      │ this is truly an awfully long example of a MULTISELECTOR title │
//╭─────┴─────────────────────────────pick one (you will die regardless)─┤
//│  ↑                                                                   │
//│ ☐ 1 Across the Atlantic Ocean, there was a place called North America│
//│ ☐ 2 Discovered by an Italian in the employ of the queen of Spain     │
//│ ☐ 3 Colonized extensively by the Spanish and the French              │
//│ ☐ 4 Developed into a rich nation by Dutch-supplied African slaves    │
//│ ☐ 5 And thus became the largest English-speaking nation on earth     │
//│ ☐ 6 Namely, the United States of America                             │
//│ ☐ 7 The inhabitants of the United States called themselves Yankees   │
//│ ☐ 8 For some reason                                                  │
//│ ☐ 9 And, eventually noticing the rest of the world was there,        │
//│ ☐ 10 Decided to rule it.                                             │
//│  ↓                                                                   │
//╰─────────────────────────press q to exit (there is sartrev("no exit")─╯
//
// Unlike the selector widget, zero to all of the items can be selected, but
// also the widget does not support adding or removing items at runtime.
typedef struct ncmultiselector_options {
  char* title; // title may be NULL, inhibiting riser, saving two rows.
  char* secondary; // secondary may be NULL
  char* footer; // footer may be NULL
  struct ncmselector_item* items; // initial items, descriptions, and statuses
  // maximum number of options to display at once, 0 to use all available space
  unsigned maxdisplay;
  // exhaustive styling options
  uint64_t opchannels;   // option channels
  uint64_t descchannels; // description channels
  uint64_t titlechannels;// title channels
  uint64_t footchannels; // secondary and footer channels
  uint64_t boxchannels;  // border channels
  uint64_t bgchannels;   // background channels, used only in body
  uint64_t flags;        // bitfield of NCMULTISELECTOR_OPTION_*
} ncmultiselector_options;

API struct ncmultiselector* ncmultiselector_create(struct ncplane* n, int y, int x,
                                                   const ncmultiselector_options* opts);

// Return selected vector. An array of bools must be provided, along with its
// length. If that length doesn't match the itemcount, it is an error.
API int ncmultiselector_selected(struct ncmultiselector* n, bool* selected, unsigned count);

// Return a reference to the ncmultiselector's underlying ncplane.
API struct ncplane* ncmultiselector_plane(struct ncmultiselector* n);

// Offer the input to the ncmultiselector. If it's relevant, this function
// returns true, and the input ought not be processed further. If it's
// irrelevant to the multiselector, false is returned. Relevant inputs include:
//  * a mouse click on an item
//  * a mouse scrollwheel event
//  * a mouse click on the scrolling arrows
//  * up, down, pgup, or pgdown on an unrolled menu (navigates among items)
API bool ncmultiselector_offer_input(struct ncmultiselector* n, const struct ncinput* nc);

// Destroy the ncmultiselector.
API void ncmultiselector_destroy(struct ncmultiselector* n);

// Menus. Horizontal menu bars are supported, on the top and/or bottom rows.
// If the menu bar is longer than the screen, it will be only partially
// visible. Menus may be either visible or invisible by default. In the event of
// a screen resize, menus will be automatically moved/resized. Elements can be
// dynamically enabled or disabled at all levels (menu, section, and item),

struct ncmenu_item {
  char* desc;           // utf-8 menu item, NULL for horizontal separator
  ncinput shortcut;     // shortcut, all should be distinct
};

struct ncmenu_section {
  char* name;             // utf-8 c string
  int itemcount;
  struct ncmenu_item* items;
  ncinput shortcut;       // shortcut, will be underlined if present in name
};

#define NCMENU_OPTION_BOTTOM 0x0001ull // bottom row (as opposed to top row)
#define NCMENU_OPTION_HIDING 0x0002ull // hide the menu when not unrolled

typedef struct ncmenu_options {
  struct ncmenu_section* sections; // array of 'sectioncount' menu_sections
  int sectioncount;                // must be positive
  uint64_t headerchannels;         // styling for header
  uint64_t sectionchannels;        // styling for sections
  uint64_t flags;                  // flag word of NCMENU_OPTION_*
} ncmenu_options;

// Create a menu with the specified options. Menus are currently bound to an
// overall notcurses object (as opposed to a particular plane), and are
// implemented as ncplanes kept atop other ncplanes.
API struct ncmenu* ncmenu_create(struct ncplane* nc, const ncmenu_options* opts);

// Unroll the specified menu section, making the menu visible if it was
// invisible, and rolling up any menu section that is already unrolled.
API int ncmenu_unroll(struct ncmenu* n, int sectionidx);

// Roll up any unrolled menu section, and hide the menu if using hiding.
API int ncmenu_rollup(struct ncmenu* n);

// Unroll the previous/next section (relative to current unrolled). If no
// section is unrolled, the first section will be unrolled.
API int ncmenu_nextsection(struct ncmenu* n);
API int ncmenu_prevsection(struct ncmenu* n);

// Move to the previous/next item within the currently unrolled section. If no
// section is unrolled, the first section will be unrolled.
API int ncmenu_nextitem(struct ncmenu* n);
API int ncmenu_previtem(struct ncmenu* n);

// Return the selected item description, or NULL if no section is unrolled. If
// 'ni' is not NULL, and the selected item has a shortcut, 'ni' will be filled
// in with that shortcut--this can allow faster matching.
API const char* ncmenu_selected(const struct ncmenu* n, struct ncinput* ni);

// Return the item description corresponding to the mouse click 'click'. The
// item must be on an actively unrolled section, and the click must be in the
// area of a valid item. If 'ni' is not NULL, and the selected item has a
// shortcut, 'ni' will be filled in with the shortcut.
API const char* ncmenu_mouse_selected(const struct ncmenu* n,
                                      const struct ncinput* click,
                                      struct ncinput* ni);

// Return the ncplane backing this ncmenu.
API struct ncplane* ncmenu_plane(struct ncmenu* n);

// Offer the input to the ncmenu. If it's relevant, this function returns true,
// and the input ought not be processed further. If it's irrelevant to the
// menu, false is returned. Relevant inputs include:
//  * mouse movement over a hidden menu
//  * a mouse click on a menu section (the section is unrolled)
//  * a mouse click outside of an unrolled menu (the menu is rolled up)
//  * left or right on an unrolled menu (navigates among sections)
//  * up or down on an unrolled menu (navigates among items)
//  * escape on an unrolled menu (the menu is rolled up)
API bool ncmenu_offer_input(struct ncmenu* n, const struct ncinput* nc);

// Destroy a menu created with ncmenu_create().
API int ncmenu_destroy(struct ncmenu* n);

// Plots. Given a rectilinear area, an ncplot can graph samples along some axis.
// There is some underlying independent variable--this could be e.g. measurement
// sequence number, or measurement time. Samples are tagged with this variable, which
// should never fall, but may grow non-monotonically. The desired range in terms
// of the underlying independent variable is provided at creation time. The
// desired domain can be specified, or can be autosolved. Granularity of the
// dependent variable depends on glyph selection.
//
// For instance, perhaps we're sampling load as a time series. We want to
// display an hour's worth of samples in 40 columns and 5 rows. We define the
// x-axis to be the independent variable, time. We'll stamp at second
// granularity. In this case, there are 60 * 60 == 3600 total elements in the
// range. Each column will thus cover a 90s span. Using vertical blocks (the
// most granular glyph), we have 8 * 5 == 40 levels of domain. If we report the
// following samples, starting at 0, using autosolving, we will observe:
//
// 60   -- 1%       |domain:   1--1, 0: 20 levels
// 120  -- 50%      |domain:  1--50, 0: 0 levels, 1: 40 levels
// 180  -- 50%      |domain:  1--50, 0: 0 levels, 1: 40 levels, 2: 40 levels
// 240  -- 100%     |domain:  1--75, 0: 1, 1: 27, 2: 40
// 271  -- 100%     |domain: 1--100, 0: 0, 1: 20, 2: 30, 3: 40
// 300  -- 25%      |domain:  1--75, 0: 0, 1: 27, 2: 40, 3: 33
//
// At the end, we have data in 4 90s spans: [0--89], [90--179], [180--269], and
// [270--359]. The first two spans have one sample each, while the second two
// have two samples each. Samples within a span are averaged (FIXME we could
// probably do better), so the results are 0, 50, 75, and 62.5. Scaling each of
// these out of 90 and multiplying by 40 gets our resulting levels. The final
// domain is 75 rather than 100 due to the averaging of 100+25/2->62.5 in the
// third span, at which point the maximum span value is once again 75.
//
// The 20 levels at first is a special case. When the domain is only 1 unit,
// and autoscaling is in play, assign 50%.
//
// This options structure works for both the ncuplot (uint64_t) and ncdplot
// (double) types.
#define NCPLOT_OPTION_LABELTICKSD   0x0001ull // show labels for dependent axis
#define NCPLOT_OPTION_EXPONENTIALD  0x0002ull // exponential dependent axis
#define NCPLOT_OPTION_VERTICALI     0x0004ull // independent axis is vertical
#define NCPLOT_OPTION_NODEGRADE     0x0008ull // fail rather than degrade blitter
#define NCPLOT_OPTION_DETECTMAXONLY 0x0010ull // use domain detection only for max

typedef struct ncplot_options {
  // channels for the maximum and minimum levels. linear or exponential
  // interpolation will be applied across the domain between these two.
  uint64_t maxchannel;
  uint64_t minchannel;
  // if you don't care, pass NCBLIT_DEFAULT and get NCBLIT_8x1 (assuming
  // UTF8) or NCBLIT_1x1 (in an ASCII environment)
  ncblitter_e gridtype; // number of "pixels" per row x column
  // independent variable can either be a contiguous range, or a finite set
  // of keys. for a time range, say the previous hour sampled with second
  // resolution, the independent variable would be the range [0..3600): 3600.
  // if rangex is 0, it is dynamically set to the number of columns.
  int rangex;
  uint64_t flags;      // bitfield over NCPLOT_OPTION_*
} ncplot_options;

// Use the provided plane 'n' for plotting according to the options 'opts'.
// The plot will make free use of the entirety of the plane.
// for domain autodiscovery, set miny == maxy == 0.
API struct ncuplot* ncuplot_create(struct ncplane* n, const ncplot_options* opts,
                                   uint64_t miny, uint64_t maxy);
API struct ncdplot* ncdplot_create(struct ncplane* n, const ncplot_options* opts,
                                   double miny, double maxy);

// Return a reference to the ncplot's underlying ncplane.
API struct ncplane* ncuplot_plane(struct ncuplot* n);
API struct ncplane* ncdplot_plane(struct ncdplot* n);

// Add to or set the value corresponding to this x. If x is beyond the current
// x window, the x window is advanced to include x, and values passing beyond
// the window are lost. The first call will place the initial window. The plot
// will be redrawn, but notcurses_render() is not called.
API int ncuplot_add_sample(struct ncuplot* n, uint64_t x, uint64_t y);
API int ncdplot_add_sample(struct ncdplot* n, uint64_t x, double y);
API int ncuplot_set_sample(struct ncuplot* n, uint64_t x, uint64_t y);
API int ncdplot_set_sample(struct ncdplot* n, uint64_t x, double y);
API int ncuplot_sample(const struct ncuplot* n, uint64_t x, uint64_t* y);
API int ncdplot_sample(const struct ncdplot* n, uint64_t x, double* y);

API void ncuplot_destroy(struct ncuplot* n);
API void ncdplot_destroy(struct ncdplot* n);

typedef int(*ncfdplane_callback)(struct ncfdplane* n, const void* buf, size_t s, void* curry);
typedef int(*ncfdplane_done_cb)(struct ncfdplane* n, int fderrno, void* curry);

// read from an fd until EOF (or beyond, if follow is set), invoking the user's
// callback each time. runs in its own context. on EOF or error, the finalizer
// callback will be invoked, and the user ought destroy the ncfdplane. the
// data is *not* guaranteed to be nul-terminated, and may contain arbitrary
// zeroes.
typedef struct ncfdplane_options {
  void* curry;    // parameter provided to callbacks
  bool follow;    // keep reading after hitting end? (think tail -f)
  uint64_t flags; // bitfield over NCOPTION_FDPLANE_*
} ncfdplane_options;

// Create an ncfdplane around the fd 'fd'. Consider this function to take
// ownership of the file descriptor, which will be closed in ncfdplane_destroy().
API struct ncfdplane* ncfdplane_create(struct ncplane* n, const ncfdplane_options* opts,
                          int fd, ncfdplane_callback cbfxn, ncfdplane_done_cb donecbfxn);

API struct ncplane* ncfdplane_plane(struct ncfdplane* n);

API int ncfdplane_destroy(struct ncfdplane* n);

typedef struct ncsubproc_options {
  void* curry;
  uint64_t restart_period; // restart this many seconds after an exit (watch)
  uint64_t flags;          // bitfield over NCOPTION_SUBPROC_*
} ncsubproc_options;

// see exec(2). p-types use $PATH. e-type passes environment vars.
API struct ncsubproc* ncsubproc_createv(struct ncplane* n, const ncsubproc_options* opts,
                                        const char* bin,  char* const arg[],
                                        ncfdplane_callback cbfxn, ncfdplane_done_cb donecbfxn);
API struct ncsubproc* ncsubproc_createvp(struct ncplane* n, const ncsubproc_options* opts,
                                         const char* bin,  char* const arg[],
                                         ncfdplane_callback cbfxn, ncfdplane_done_cb donecbfxn);
API struct ncsubproc* ncsubproc_createvpe(struct ncplane* n, const ncsubproc_options* opts,
                       const char* bin,  char* const arg[], char* const env[],
                       ncfdplane_callback cbfxn, ncfdplane_done_cb donecbfxn);

API struct ncplane* ncsubproc_plane(struct ncsubproc* n);

API int ncsubproc_destroy(struct ncsubproc* n);

// Draw a QR code at the current position on the plane. If there is insufficient
// room to draw the code here, or there is any other error, non-zero will be
// returned. Otherwise, the QR code "version" (size) is returned. The QR code
// is (version * 4 + 17) columns wide, and ⌈version * 4 + 17⌉ rows tall (the
// properly-scaled values are written back to '*ymax' and '*xmax').
API int ncplane_qrcode(struct ncplane* n, ncblitter_e blitter, int* ymax,
                       int* xmax, const void* data, size_t len);

#define NCREADER_OPTION_HORSCROLL  0x0001ull
#define NCREADER_OPTION_VERSCROLL  0x0002ull

typedef struct ncreader_options {
  uint64_t tchannels; // channels used for input
  uint64_t echannels; // channels used for empty space
  uint32_t tattrword; // attributes used for input
  uint32_t eattrword; // attributes used for empty space
  const char* egc;    // egc used for empty space
  int physrows;
  int physcols;
  uint64_t flags;     // bitfield of NCREADER_OPTION_*
} ncreader_options;

// ncreaders provide freeform input in a (possibly multiline) region,
// supporting readline keybindings. 'rows' and 'cols' both must be negative.
// there are no restrictions on 'y' or 'x'. creates its own plane.
API struct ncreader* ncreader_create(struct ncplane* nc, int y, int x,
                                     const ncreader_options* opts);

// empty the ncreader of any user input, and home the cursor.
API int ncreader_clear(struct ncreader* n);

API struct ncplane* ncreader_plane(struct ncreader* n);

// Offer the input to the ncreader. If it's relevant, this function returns
// true, and the input ought not be processed further. Almost all inputs
// are relevant to an ncreader, save synthesized ones.
API bool ncreader_offer_input(struct ncreader* n, const struct ncinput* ni);

// return a heap-allocated copy of the current (UTF-8) contents.
API char* ncreader_contents(const struct ncreader* n);

// destroy the reader and its bound plane. if 'contents' is not NULL, the
// UTF-8 input will be heap-duplicated and written to 'contents'.
API void ncreader_destroy(struct ncreader* n, char** contents);

// Dump selected notcurses state to the supplied 'debugfp'. Output is freeform,
// and subject to change. It includes geometry of all planes.
API void notcurses_debug(struct notcurses* nc, FILE* debugfp);

// a system for rendering RGBA pixels as text glyphs
struct blitset {
  ncblitter_e geom;
  int width;
  int height;
  // the EGCs which form the various levels of a given geometry. if the geometry
  // is wide, things are arranged with the rightmost side increasing most
  // quickly, i.e. it can be indexed as height arrays of 1 + height glyphs. i.e.
  // the first five braille EGCs are all 0 on the left, [0..4] on the right.
  const wchar_t* egcs;
  int (*blit)(struct ncplane* nc, int placey, int placex, int linesize,
              const void* data, int begy, int begx, int leny, int lenx,
              bool bgr, bool blendcolors);
  const char* name;
  bool fill;
};

API extern const struct blitset notcurses_blitters[];

#undef API

#ifdef __cplusplus
} // extern "C"
#endif

#endif<|MERGE_RESOLUTION|>--- conflicted
+++ resolved
@@ -2386,22 +2386,14 @@
   return (pixel & 0x000000fful);
 }
 
-<<<<<<< HEAD
-static inline unsigned
-=======
 // Extract the 8 bit green component from a pixel
-static inline int
->>>>>>> efdb4ba4
+static inline unsigned
 ncpixel_g(uint32_t pixel){
   return (pixel & 0x00ff0000ul) >> 16u;
 }
 
-<<<<<<< HEAD
-static inline unsigned
-=======
 // Extract the 8 bit blue component from a pixel
-static inline int
->>>>>>> efdb4ba4
+static inline unsigned
 ncpixel_b(uint32_t pixel){
   return (pixel & 0x0000ff00ul) >> 8u;
 }
