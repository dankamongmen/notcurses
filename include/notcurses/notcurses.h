--- conflicted
+++ resolved
@@ -2997,7 +2997,6 @@
 // Destroy the ncmultiselector.
 API void ncmultiselector_destroy(struct ncmultiselector* n);
 
-<<<<<<< HEAD
 // nctree widget -- a vertical browser supporting line-based hierarchies.
 //
 // each item can have subitems, and has a curry. there is one callback for the
@@ -3065,8 +3064,6 @@
 // Destroy the nctree.
 API void nctree_destroy(struct nctree* n);
 
-=======
->>>>>>> 11dbf770
 // Menus. Horizontal menu bars are supported, on the top and/or bottom rows.
 // If the menu bar is longer than the screen, it will be only partially
 // visible. Menus may be either visible or invisible by default. In the event of
