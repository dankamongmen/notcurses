--- conflicted
+++ resolved
@@ -201,12 +201,8 @@
 // (NCSTYLE_UNDERLINE, NCSTYLE_BOLD, etc.) The attribute is only
 // indicated as supported if the terminal can support it together with color.
 // For more information, see the "ncv" capability in terminfo(5).
-<<<<<<< HEAD
 API uint16_t ncdirect_supported_styles(const struct ncdirect* nc);
-=======
-API unsigned ncdirect_supported_styles(const struct ncdirect* nc)
-  __attribute__ ((nonnull (1)));
->>>>>>> 12e01fdf
+  __attribute__ ((nonnull (1)));
 
 // ncplane_styles_*() analogues
 API int ncdirect_set_styles(struct ncdirect* n, unsigned stylebits)
