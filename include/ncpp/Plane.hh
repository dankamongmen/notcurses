#ifndef __NCPP_PLANE_HH
#define __NCPP_PLANE_HH

#include <exception>
#include <cstdarg>
#include <ctime>
#include <map>
#include <mutex>
#include <notcurses/notcurses.h>

#include "Root.hh"
#include "Cell.hh"
#include "Visual.hh"
#include "Reel.hh"
#include "CellStyle.hh"
#include "NCAlign.hh"
#include "NCBox.hh"

namespace ncpp
{
	class NCPP_API_EXPORT Plane : public Root
	{
	public:
		Plane (Plane const& other)
		{
			plane = duplicate_plane (other, nullptr);
		}

		explicit Plane (Plane const& other, void *opaque)
		{
			plane = duplicate_plane (other, opaque);
		}

		explicit Plane (Plane *n, int rows, int cols, int yoff, int xoff, void *opaque = nullptr)
			: Plane (static_cast<const Plane*>(n), rows, cols, yoff, xoff, opaque)
		{}

		explicit Plane (const Plane *n, int rows, int cols, int yoff, int xoff, void *opaque = nullptr)
		{
			if (n == nullptr)
				throw invalid_argument ("'n' must be a valid pointer");

			plane = create_plane (*n, rows, cols, yoff, xoff, opaque);
		}

		explicit Plane (const Plane &n, int rows, int cols, int yoff, int xoff, void *opaque = nullptr)
		{
			plane = create_plane (n, rows, cols, yoff, xoff, opaque);
		}

		explicit Plane (int rows, int cols, int yoff, int xoff, void *opaque = nullptr)
		{
			plane = ncplane_new (
				get_notcurses (),
				rows,
				cols,
				yoff,
				xoff,
				opaque
			);

			if (plane == nullptr)
				throw init_error ("Notcurses failed to create a new plane");

			map_plane (plane, this);
		}

		explicit Plane (Plane &n, int rows, int cols, int yoff, NCAlign align, void *opaque = nullptr)
		{
			plane = create_plane (n, rows, cols, yoff, align, opaque);
		}

		explicit Plane (Plane const& n, int rows, int cols, int yoff, NCAlign align, void *opaque = nullptr)
		{
			plane = create_plane (const_cast<Plane&>(n), rows, cols, yoff, align, opaque);
		}

		explicit Plane (Plane *n, int rows, int cols, int yoff, NCAlign align, void *opaque = nullptr)
		{
			if (n == nullptr)
				throw invalid_argument ("'n' must be a valid pointer");

			plane = create_plane (*n, rows, cols, yoff, align, opaque);
		}

		explicit Plane (Plane const* n, int rows, int cols, int yoff, NCAlign align, void *opaque = nullptr)
		{
			if (n == nullptr)
				throw invalid_argument ("'n' must be a valid pointer");

			plane = create_plane (const_cast<Plane&>(*n), rows, cols, yoff, align, opaque);
		}

		explicit Plane (ncplane *_plane) noexcept
			: plane (_plane)
		{}

		~Plane () noexcept
		{
			if (is_stdplane)
				return;

			if (!is_notcurses_stopped ())
				ncplane_destroy (plane);
			unmap_plane (this);
		}

		operator ncplane* () noexcept
		{
			return plane;
		}

		operator ncplane const* () const noexcept
		{
			return plane;
		}

<<<<<<< HEAD
		void center_abs (int *y, int *x) const noexcept
		{
			ncplane_center_abs (plane, y, x);
=======
		ncplane* to_ncplane () noexcept
		{
			return plane;
>>>>>>> e097723a
		}

		bool resize (int keepy, int keepx, int keepleny, int keeplenx, int yoff, int xoff, int ylen, int xlen) const NOEXCEPT_MAYBE
		{
			int ret = ncplane_resize (
				plane,
				keepy,
				keepx,
				keepleny,
				keeplenx,
				yoff,
				xoff,
				ylen,
				xlen
			);

			return error_guard (ret, -1);
		}

		bool pulse (const timespec* ts, fadecb fader, void* curry) const NOEXCEPT_MAYBE
		{
			return error_guard (ncplane_pulse (plane, ts, fader, curry), -1);
		}

		int gradient (const char* egc, uint32_t attrword, uint64_t ul, uint64_t ur, uint64_t ll, uint64_t lr, int ystop, int xstop) const NOEXCEPT_MAYBE
		{
			return error_guard<int> (ncplane_gradient (plane, egc, attrword, ul, ur, ll, lr, ystop, xstop), -1);
		}

		int gradient_sized (const char* egc, uint32_t attrword, uint64_t ul, uint64_t ur, uint64_t ll, uint64_t lr, int ylen, int xlen) const NOEXCEPT_MAYBE
		{
			return error_guard<int> (ncplane_gradient_sized (plane, egc, attrword, ul, ur, ll, lr, ylen, xlen), -1);
		}

		int high_gradient (uint64_t ul, uint64_t ur, uint64_t ll, uint64_t lr, int ylen, int xlen) const NOEXCEPT_MAYBE
		{
			return error_guard<int> (ncplane_highgradient (plane, ul, ur, ll, lr, ylen, xlen), -1);
		}

		int high_gradient_sized (uint64_t ul, uint64_t ur, uint64_t ll, uint64_t lr, int ylen, int xlen) const NOEXCEPT_MAYBE
		{
			return error_guard<int> (ncplane_highgradient_sized (plane, ul, ur, ll, lr, ylen, xlen), -1);
		}

		void greyscale () const noexcept
		{
			ncplane_greyscale (plane);
		}

		bool resize (int ylen, int xlen) const NOEXCEPT_MAYBE
		{
			return error_guard (ncplane_resize_simple (plane, ylen, xlen), -1);
		}

		bool fadeout (timespec *ts, fadecb fader = nullptr, void *curry = nullptr) const NOEXCEPT_MAYBE
		{
			return fadeout (static_cast<const timespec*>(ts), fader, curry);
		}

		bool fadeout (timespec &ts, fadecb fader = nullptr, void *curry = nullptr) const NOEXCEPT_MAYBE
		{
			return fadeout (&ts, fader, curry);
		}

		bool fadeout (timespec const& ts, fadecb fader = nullptr, void *curry = nullptr) const NOEXCEPT_MAYBE
		{
			return fadeout (&ts, fader, curry);
		}

		bool fadeout (const timespec *ts, fadecb fader = nullptr, void *curry = nullptr) const NOEXCEPT_MAYBE
		{
			return error_guard (ncplane_fadeout (plane, ts, fader, curry), -1);
		}

		bool fadein (timespec *ts, fadecb fader = nullptr) const NOEXCEPT_MAYBE
		{
			return fadein (static_cast<const timespec*>(ts), fader);
		}

		bool fadein (timespec &ts, fadecb fader = nullptr) const NOEXCEPT_MAYBE
		{
			return fadein (&ts, fader);
		}

		bool fadein (timespec const& ts, fadecb fader = nullptr) const NOEXCEPT_MAYBE
		{
			return fadein (&ts, fader);
		}

		bool fadein (const timespec *ts, fadecb fader = nullptr, void *curry = nullptr) const NOEXCEPT_MAYBE
		{
			return error_guard (ncplane_fadein (plane, ts, fader, curry), -1);
		}

		void erase () const noexcept
		{
			ncplane_erase (plane);
		}

		int get_align (NCAlign align, int c) const NOEXCEPT_MAYBE
		{
			return error_guard<int> (ncplane_align (plane, static_cast<ncalign_e>(align), c), INT_MAX);
		}

		void get_dim (int *rows, int *cols) const noexcept
		{
			ncplane_dim_yx (plane, rows, cols);
		}

		void get_dim (int &rows, int &cols) const noexcept
		{
			get_dim (&rows, &cols);
		}

		int get_dim_x () const noexcept
		{
			return ncplane_dim_x (plane);
		}

		int get_dim_y () const noexcept
		{
			return ncplane_dim_y (plane);
		}

		void get_yx (int *y, int *x) const noexcept
		{
			ncplane_yx (plane, y, x);
		}

		void get_yx (int &y, int &x) const noexcept
		{
			get_yx (&y, &x);
		}

		Plane* reparent (Plane *newparent = nullptr) const noexcept
		{
			ncplane *ret = ncplane_reparent (plane, newparent == nullptr ? nullptr : newparent->plane);
			if (ret == nullptr)
				return nullptr;

			return map_plane (ret);
		}

		Plane* reparent (const Plane *newparent) const noexcept
		{
			return reparent (const_cast<Plane*>(newparent));
		}

		Plane* reparent (const Plane &newparent) const noexcept
		{
			return reparent (const_cast<Plane*>(&newparent));
		}

		bool move (int y, int x) const NOEXCEPT_MAYBE
		{
			return error_guard (ncplane_move_yx (plane, y, x), -1);
		}

		void move_top () noexcept
		{
			ncplane_move_top (plane);
		}

		void move_bottom () noexcept
		{
			ncplane_move_bottom (plane);
		}

		bool move_below (Plane &below) const NOEXCEPT_MAYBE
		{
			return error_guard (ncplane_move_below (plane, below.plane), -1);
		}

		bool move_below (Plane *below) const
		{
			if (below == nullptr)
				throw invalid_argument ("'below' must be a valid pointer");

			return move_below (*below);
		}

		bool move_above (Plane &above) const NOEXCEPT_MAYBE
		{
			return error_guard (ncplane_move_above (plane, above.plane), -1);
		}

		bool move_above (Plane *above) const
		{
			if (above == nullptr)
				throw invalid_argument ("'above' must be a valid pointer");

			return move_above (*above);
		}

		bool mergedown (Plane &dst) const
		{
			return mergedown (&dst);
		}

		bool mergedown (Plane *dst) const
		{
			if (dst != nullptr && plane == dst->plane)
				throw invalid_argument ("'dst' must refer to a differnt plane than the one this method is called on");

			return error_guard (ncplane_mergedown (plane, dst != nullptr ? dst->plane : nullptr), -1);
		}

		bool cursor_move (int y, int x) const NOEXCEPT_MAYBE
		{
			return error_guard (ncplane_cursor_move_yx (plane, y, x), -1);
		}

		void get_cursor_yx (int *y, int *x) const noexcept
		{
			ncplane_cursor_yx (plane, y, x);
		}

		void get_cursor_yx (int &y, int &x) const noexcept
		{
			get_cursor_yx (&y, &x);
		}

		int putc (const Cell &c) const NOEXCEPT_MAYBE
		{
			return error_guard<int> (ncplane_putc (plane, c), -1);
		}

		int putc (const Cell *c) const
		{
			if (c == nullptr)
				throw invalid_argument ("'c' must be a valid pointer");

			return putc (*c);
		}

		int putc (int y, int x, Cell const& c) const NOEXCEPT_MAYBE
		{
			return error_guard<int> (ncplane_putc_yx (plane, y, x, c), -1);
		}

		int putc (int y, int x, Cell const* c) const NOEXCEPT_MAYBE
		{
			if (c == nullptr)
				return -1;

			return putc (y, x, *c);
		}

		int putc (char c, bool retain_styling = false) const NOEXCEPT_MAYBE
		{
			int ret;
			if (retain_styling) {
				ret = ncplane_putsimple_stainable (plane, c);
			} else {
				ret = ncplane_putsimple (plane, c);
			}

			return error_guard<int> (ret, -1);
		}

		int putc (int y, int x, char c) const NOEXCEPT_MAYBE
		{
			return error_guard<int> (ncplane_putsimple_yx (plane, y, x, c), -1);
		}

		int putc (const char *gclust, int *sbytes = nullptr, bool retain_styling = false) const NOEXCEPT_MAYBE
		{
			int ret;
			if (retain_styling) {
				ret = ncplane_putegc_stainable (plane, gclust, sbytes);
			} else {
				ret = ncplane_putegc (plane, gclust, sbytes);
			}

			return error_guard<int> (ret, -1);
		}

		int putc (int y, int x, const char *gclust, int *sbytes = nullptr) const NOEXCEPT_MAYBE
		{
			return error_guard<int> (ncplane_putegc_yx (plane, y, x, gclust, sbytes), -1);
		}

		int putc (const wchar_t *gclust, int *sbytes = nullptr, bool retain_styling = false) const NOEXCEPT_MAYBE
		{
			int ret;
			if (retain_styling) {
				ret = ncplane_putwegc_stainable (plane, gclust, sbytes);
			} else {
				ret = ncplane_putwegc (plane, gclust, sbytes);
			}

			return error_guard<int> (ret, -1);
		}

		int putc (int y, int x, const wchar_t *gclust, int *sbytes = nullptr) const NOEXCEPT_MAYBE
		{
			return error_guard<int> (ncplane_putwegc_yx (plane, y, x, gclust, sbytes), -1);
		}

		// OK, this is ugly, but we need to rename this overload or calls similar to n->putc (0, 0, '0') will be
		// considered ambiguous with the above `putc (int, int, char)` overload.
		int putcw (int y, int x, wchar_t w) const NOEXCEPT_MAYBE
		{
			return error_guard<int> (ncplane_putwc_yx (plane, y, x, w), -1);
		}

		// Ditto
		int putcw (wchar_t w) const NOEXCEPT_MAYBE
		{
			return error_guard<int> (ncplane_putwc (plane, w), -1);
		}

		int putstr (const char *gclustarr) const NOEXCEPT_MAYBE
		{
			int ret = ncplane_putstr (plane, gclustarr);
			return error_guard_cond<int> (ret, ret < 0);
		}

		int putstr (int y, int x, const char *gclustarr) const NOEXCEPT_MAYBE
		{
			int ret = ncplane_putstr_yx (plane, y, x, gclustarr);
			return error_guard_cond<int> (ret, ret < 0);
		}

		int putstr (int y, NCAlign atype, const char *s) const NOEXCEPT_MAYBE
		{
			return error_guard<int> (ncplane_putstr_aligned (plane, y, static_cast<ncalign_e>(atype), s), -1);
		}

		int putstr (const wchar_t *gclustarr) const NOEXCEPT_MAYBE
		{
			return error_guard<int> (ncplane_putwstr (plane, gclustarr), -1);
		}

		int putstr (int y, int x, const wchar_t *gclustarr) const NOEXCEPT_MAYBE
		{
			return error_guard<int> (ncplane_putwstr_yx (plane, y, x, gclustarr), -1);
		}

		int putstr (int y, NCAlign atype, const wchar_t *gclustattr) const NOEXCEPT_MAYBE
		{
			return error_guard<int> (ncplane_putwstr_aligned (plane, y, static_cast<ncalign_e>(atype), gclustattr), -1);
		}

		int printf (const char* format, ...) const NOEXCEPT_MAYBE
			__attribute__ ((format (printf, 2, 3)))
		{
			va_list va;

			va_start (va, format);
			int ret = ncplane_vprintf (plane, format, va);
			va_end (va);

			return error_guard<int> (ret, -1);
		}

		int printf (int y, int x, const char *format, ...) const NOEXCEPT_MAYBE
			__attribute__ ((format (printf, 4, 5)))
		{
			va_list va;

			va_start (va, format);
			int ret = ncplane_vprintf_yx (plane, y, x, format, va);
			va_end (va);

			return error_guard<int> (ret, -1);
		}

		int printf (int y, NCAlign align, const char *format, ...) const NOEXCEPT_MAYBE
			__attribute__ ((format (printf, 4, 5)))
		{
			va_list va;

			va_start (va, format);
			int ret = vprintf (y, align, format, va);
			va_end (va);

			return error_guard<int> (ret, -1);
		}

		int vprintf (const char* format, va_list ap) const NOEXCEPT_MAYBE
		{
			return error_guard<int> (ncplane_vprintf (plane, format, ap), -1);
		}

		int vprintf (int y, int x, const char* format, va_list ap) const NOEXCEPT_MAYBE
		{
			return error_guard<int> (ncplane_vprintf_yx (plane, y, x, format, ap), -1);
		}

		int vprintf (int y, NCAlign align, const char *format, va_list ap) const NOEXCEPT_MAYBE
		{
			return error_guard<int> (ncplane_vprintf_aligned (plane, y, static_cast<ncalign_e>(align), format, ap), -1);
		}

		int hline (const Cell &c, int len) const NOEXCEPT_MAYBE
		{
			return error_guard<int> (ncplane_hline (plane, c, len), -1);
		}

		int hline (const Cell &c, int len, uint64_t c1, uint64_t c2) const NOEXCEPT_MAYBE
		{
			return error_guard<int> (ncplane_hline_interp (plane, c, len, c1, c2), -1);
		}

		int vline (const Cell &c, int len) const NOEXCEPT_MAYBE
		{
			return error_guard<int> (ncplane_vline (plane, c, len), -1);
		}

		int vline (const Cell &c, int len, uint64_t c1, uint64_t c2) const NOEXCEPT_MAYBE
		{
			return error_guard<int> (ncplane_vline_interp (plane, c, len, c1, c2), -1);
		}

		bool load_box (uint32_t attrs, uint64_t channels, Cell &ul, Cell &ur, Cell &ll, Cell &lr, Cell &hl, Cell &vl, const char *gclusters) const NOEXCEPT_MAYBE
		{
			return error_guard (cells_load_box (plane, attrs, channels, ul, ur, ll, lr, hl, vl, gclusters), -1);
		}

		bool load_box (CellStyle style, uint64_t channels, Cell &ul, Cell &ur, Cell &ll, Cell &lr, Cell &hl, Cell &vl, const char *gclusters) const NOEXCEPT_MAYBE
		{
			return load_box (static_cast<uint32_t>(style), channels, ul, ur, ll, lr, hl, vl, gclusters);
		}

		bool load_rounded_box (uint32_t attr, uint64_t channels, Cell &ul, Cell &ur, Cell &ll, Cell &lr, Cell &hl, Cell &vl) const NOEXCEPT_MAYBE
		{
			return error_guard (cells_rounded_box (plane, attr, channels, ul, ur, ll, lr, hl, vl), -1);
		}

		bool load_rounded_box (CellStyle style, uint64_t channels, Cell &ul, Cell &ur, Cell &ll, Cell &lr, Cell &hl, Cell &vl) const NOEXCEPT_MAYBE
		{
			return load_rounded_box (static_cast<uint32_t>(style), channels, ul, ur, ll, lr, hl, vl);
		}

		bool load_double_box (uint32_t attr, uint64_t channels, Cell &ul, Cell &ur, Cell &ll, Cell &lr, Cell &hl, Cell &vl) const NOEXCEPT_MAYBE
		{
			return error_guard (cells_double_box (plane, attr, channels, ul, ur, ll, lr, hl, vl), -1);
		}

		bool load_double_box (CellStyle style, uint64_t channels, Cell &ul, Cell &ur, Cell &ll, Cell &lr, Cell &hl, Cell &vl) const NOEXCEPT_MAYBE
		{
			return load_double_box (static_cast<uint32_t>(style), channels, ul, ur, ll, lr, hl, vl);
		}

		bool box (const Cell &ul, const Cell &ur, const Cell &ll, const Cell &lr,
							const Cell &hline, const Cell &vline, int ystop, int xstop,
							unsigned ctlword) const NOEXCEPT_MAYBE
		{
			return error_guard (ncplane_box (plane, ul, ur, ll, lr, hline, vline, ystop, xstop, ctlword), -1);
		}

		bool box_sized (const Cell &ul, const Cell &ur, const Cell &ll, const Cell &lr,
						const Cell &hline, const Cell &vline, int ylen, int xlen,
						unsigned ctlword) const NOEXCEPT_MAYBE
		{
			return error_guard (ncplane_box_sized (plane, ul, ur, ll, lr, hline, vline, ylen, xlen, ctlword), -1);
		}

		bool rounded_box (uint32_t attr, uint64_t channels, int ystop, int xstop, unsigned ctlword) const NOEXCEPT_MAYBE
		{
			return error_guard (ncplane_rounded_box (plane, attr, channels, ystop, xstop, ctlword), -1);
		}

		bool rounded_box_sized (uint32_t attr, uint64_t channels, int ylen, int xlen, unsigned ctlword) const NOEXCEPT_MAYBE
		{
			return error_guard (ncplane_rounded_box_sized (plane, attr, channels, ylen, xlen, ctlword), -1);
		}

		bool double_box (uint32_t attr, uint64_t channels, int ystop, int xstop, unsigned ctlword) const NOEXCEPT_MAYBE
		{
			return error_guard (ncplane_double_box (plane, attr, channels, ystop, xstop, ctlword), -1);
		}

		bool double_box_sized (uint32_t attr, uint64_t channels, int ylen, int xlen, unsigned ctlword) const NOEXCEPT_MAYBE
		{
			return error_guard (ncplane_double_box_sized (plane, attr, channels, ylen, xlen, ctlword), -1);
		}

		bool perimeter (const Cell &ul, const Cell &ur, const Cell &ll, const Cell &lr, const Cell &hline, const Cell &vline, unsigned ctlword) const NOEXCEPT_MAYBE
		{
			return error_guard (ncplane_perimeter (plane, ul, ur, ll, lr, hline, vline, ctlword), -1);
		}

		int polyfill (int y, int x, const Cell& c) const NOEXCEPT_MAYBE
		{
			return error_guard<int> (ncplane_polyfill_yx (plane, y, x, c), -1);
		}

		uint32_t* rgba(int begy, int begx, int leny, int lenx) const noexcept
		{
			return ncplane_rgba (plane, begy, begx, leny, lenx);
		}

		char* content(int begy, int begx, int leny, int lenx) const noexcept
		{
			return ncplane_contents (plane, begy, begx, leny, lenx);
		}

		uint64_t get_channels () const noexcept
		{
			return ncplane_channels (plane);
		}

		uint32_t get_attr () const noexcept
		{
			return ncplane_attr (plane);
		}

		unsigned get_bchannel () const noexcept
		{
			return ncplane_bchannel (plane);
		}

		unsigned get_fchannel () const noexcept
		{
			return ncplane_fchannel (plane);
		}

		unsigned get_fg () const noexcept
		{
			return ncplane_fg (plane);
		}

		unsigned get_bg () const noexcept
		{
			return ncplane_bg (plane);
		}

		unsigned get_fg_alpha () const noexcept
		{
			return ncplane_fg_alpha (plane);
		}

		void set_channels (uint64_t channels) const noexcept
		{
			ncplane_set_channels (plane, channels);
		}

		void set_attr (uint32_t attrword) const noexcept
		{
			ncplane_set_attr (plane, attrword);
		}

		bool set_fg_alpha (int alpha) const NOEXCEPT_MAYBE
		{
			return error_guard (ncplane_set_fg_alpha (plane, alpha), -1);
		}

		unsigned get_bg_alpha () const noexcept
		{
			return ncplane_bg_alpha (plane);
		}

		bool set_bg_alpha (int alpha) const NOEXCEPT_MAYBE
		{
			return error_guard (ncplane_set_bg_alpha (plane, alpha), -1);
		}

		unsigned get_fg_rgb (unsigned *r, unsigned *g, unsigned *b) const noexcept
		{
			return ncplane_fg_rgb (plane, r, g, b);
		}

		bool set_fg_rgb (int r, int g, int b, bool clipped = false) const NOEXCEPT_MAYBE
		{
			if (clipped) {
				ncplane_set_fg_rgb_clipped (plane, r, g, b);
				return true;
			}

			return error_guard (ncplane_set_fg_rgb (plane, r, g, b), -1);
		}

		bool set_fg_palindex (int idx) const NOEXCEPT_MAYBE
		{
			return error_guard (ncplane_set_fg_palindex (plane, idx), -1);
		}

		bool set_fg (uint32_t channel) const NOEXCEPT_MAYBE
		{
			return error_guard (ncplane_set_fg (plane, channel), -1);
		}

		void set_fg_default () const noexcept
		{
			ncplane_set_fg_default (plane);
		}

		unsigned get_bg_rgb (unsigned *r, unsigned *g, unsigned *b) const noexcept
		{
			return ncplane_bg_rgb (plane, r, g, b);
		}

		bool set_bg_rgb (int r, int g, int b, bool clipped = false) const NOEXCEPT_MAYBE
		{
			if (clipped) {
				ncplane_set_fg_rgb_clipped (plane, r, g, b);
				return true;
			}

			return error_guard (ncplane_set_bg_rgb (plane, r, g, b), -1);
		}

		bool set_bg_palindex (int idx) const NOEXCEPT_MAYBE
		{
			return error_guard (ncplane_set_bg_alpha (plane, idx), -1);
		}

		bool set_bg (uint32_t channel) const NOEXCEPT_MAYBE
		{
			return error_guard (ncplane_set_bg (plane, channel), -1);
		}

		void set_bg_default () const noexcept
		{
			ncplane_set_bg_default (plane);
		}

		bool set_scrolling (bool scrollp) const noexcept
		{
			return ncplane_set_scrolling (plane, scrollp);
		}

		void styles_set (CellStyle styles) const noexcept
		{
			ncplane_styles_set (plane, static_cast<unsigned>(styles));
		}

		void styles_on (CellStyle styles) const noexcept
		{
			ncplane_styles_on (plane, static_cast<unsigned>(styles));
		}

		void styles_off (CellStyle styles) const noexcept
		{
			ncplane_styles_off (plane, static_cast<unsigned>(styles));
		}

		int format (int ystop, int xstop, uint32_t attrword) const NOEXCEPT_MAYBE
		{
			return error_guard<int> (ncplane_format (plane, ystop, xstop, attrword), -1);
		}

		int stain (int ystop, int xstop, uint64_t ul, uint64_t ur, uint64_t ll, uint64_t lr) const NOEXCEPT_MAYBE
		{
			return error_guard<int> (ncplane_stain (plane, ystop, xstop, ul, ur, ll, lr), -1);
		}

		Plane* get_below () const noexcept
		{
			return map_plane (ncplane_below (plane));
		}

		bool set_base_cell (Cell &c) const NOEXCEPT_MAYBE
		{
			bool ret = ncplane_set_base_cell (plane, c) < 0;
			return error_guard_cond<bool, bool> (ret, ret);
		}

		bool set_base (const char* egc, uint32_t attrword, uint64_t channels) const NOEXCEPT_MAYBE
		{
			bool ret = ncplane_set_base (plane, egc, attrword, channels) < 0;
			return error_guard_cond<bool, bool> (ret, ret);
		}

		bool get_base (Cell &c) const NOEXCEPT_MAYBE
		{
			bool ret = ncplane_base (plane, c) < 0;
			return error_guard_cond<bool, bool> (ret, ret);
		}

		bool at_cursor (Cell &c) const NOEXCEPT_MAYBE
		{
			bool ret = ncplane_at_cursor_cell (plane, c) < 0;
			return error_guard_cond<bool, bool> (ret, ret);
		}

		bool at_cursor (Cell *c) const noexcept
		{
			if (c == nullptr)
				return false;

			return at_cursor (*c);
		}

		char* at_cursor (uint32_t* attrword, uint64_t* channels) const
		{
			if (attrword == nullptr || channels == nullptr)
				return nullptr;

			return ncplane_at_cursor (plane, attrword, channels);
		}

		int get_at (int y, int x, Cell &c) const NOEXCEPT_MAYBE
		{
			return error_guard<int> (ncplane_at_yx_cell (plane, y, x, c), -1);
		}

		int get_at (int y, int x, Cell *c) const
		{
			if (c == nullptr)
				return -1;

			return get_at (y, x, *c);
		}

		char* get_at (int y, int x, uint32_t* attrword, uint64_t* channels) const
		{
			if (attrword == nullptr || channels == nullptr)
				return nullptr;

			return ncplane_at_yx (plane, y, x, attrword, channels);
		}

		void* set_userptr (void *opaque) const noexcept
		{
			return ncplane_set_userptr (plane, opaque);
		}

		template<typename T>
		T* set_userptr (T *opaque) const noexcept
		{
			return static_cast<T*>(set_userptr (static_cast<void*>(opaque)));
		}

		void* get_userptr () const noexcept
		{
			return ncplane_userptr (plane);
		}

		template<typename T>
		T* get_userptr () const noexcept
		{
			return static_cast<T*>(get_userptr ());
		}

		Visual* visual_open (const char *file, nc_err_e *ncerr) const
		{
			return new Visual (plane, file, ncerr);
		}

		NcReel* ncreel_create (const ncreel_options *popts = nullptr, int efd = -1) const
		{
			return new NcReel (plane, popts, efd);
		}

		// Some Cell APIs go here since they act on individual panels even though it may seem weird at points (e.g.
		// release)

		int load (Cell &cell, const char *gcluster) const NOEXCEPT_MAYBE
		{
			return error_guard<int> (cell_load (plane, cell, gcluster), -1);
		}

		bool load (Cell &cell, char ch) const NOEXCEPT_MAYBE
		{
			return error_guard (cell_load_simple (plane, cell, ch), -1);
		}

		int prime (Cell &cell, const char *gcluster, uint32_t attr, uint64_t channels) const NOEXCEPT_MAYBE
		{
			return error_guard<int> (cell_prime (plane, cell, gcluster, attr, channels), -1);
		}

		void release (Cell &cell) const noexcept
		{
			cell_release (plane, cell);
		}

		int duplicate (Cell &target, Cell &source) const NOEXCEPT_MAYBE
		{
			return error_guard<int> (cell_duplicate (plane, target, source), -1);
		}

		int duplicate (Cell &target, Cell const& source) const NOEXCEPT_MAYBE
		{
			return error_guard<int> (cell_duplicate (plane, target, source), -1);
		}

		int duplicate (Cell &target, Cell *source) const
		{
			if (source == nullptr)
				throw invalid_argument ("'source' must be a valid pointer");

			return duplicate (target, *source);
		}

		int duplicate (Cell &target, Cell const* source) const
		{
			if (source == nullptr)
				throw invalid_argument ("'source' must be a valid pointer");

			return duplicate (target, *source);
		}

		int duplicate (Cell *target, Cell *source) const
		{
			if (target == nullptr)
				throw invalid_argument ("'target' must be a valid pointer");
			if (source == nullptr)
				throw invalid_argument ("'source' must be a valid pointer");

			return duplicate (*target, *source);
		}

		int duplicate (Cell *target, Cell const* source) const
		{
			if (target == nullptr)
				throw invalid_argument ("'target' must be a valid pointer");
			if (source == nullptr)
				throw invalid_argument ("'source' must be a valid pointer");

			return duplicate (*target, *source);
		}

		int duplicate (Cell *target, Cell &source) const
		{
			if (target == nullptr)
				throw invalid_argument ("'target' must be a valid pointer");

			return duplicate (*target, source);
		}

		int duplicate (Cell *target, Cell const& source) const
		{
			if (target == nullptr)
				throw invalid_argument ("'target' must be a valid pointer");

			return duplicate (*target, source);
		}

		void translate (const Plane *dst, int *y = nullptr, int *x = nullptr) const noexcept
		{
			ncplane_translate (*this, dst ? dst->plane: nullptr, y, x);
		}

		void translate (const Plane &dst, int *y = nullptr, int *x = nullptr) const noexcept
		{
			translate (*this, dst, y, x);
		}

		static void translate (const Plane *src, const Plane *dst, int *y = nullptr, int *x = nullptr)
		{
			if (src == nullptr)
				throw invalid_argument ("'src' must be a valid pointer");

			ncplane_translate (*src, dst ? dst->plane : nullptr, y, x);
		}

		static void translate (const Plane &src, const Plane &dst, int *y = nullptr, int *x = nullptr) noexcept
		{
			ncplane_translate (src.plane, dst.plane, y, x);
		}

		bool translate_abs (int *y = nullptr, int *x = nullptr) const noexcept
		{
			return error_guard<bool, bool> (ncplane_translate_abs (plane, y, x), false);
		}

		bool rotate_cw () const NOEXCEPT_MAYBE
		{
			return error_guard (ncplane_rotate_cw (plane), -1);
		}

		bool rotate_ccw () const noexcept
		{
			return error_guard (ncplane_rotate_ccw (plane), -1);
		}

		// Upstream call doesn't take ncplane* but we put it here for parity with has_no_background below
		bool has_no_foreground (Cell &cell) const noexcept
		{
			return cell.has_no_foreground ();
		}

		const char* get_extended_gcluster (Cell &cell) const noexcept
		{
			return cell_extended_gcluster (plane, cell);
		}

		const char* get_extended_gcluster (Cell const& cell) const noexcept
		{
			return cell_extended_gcluster (plane, cell);
		}

		static Plane* map_plane (ncplane *ncp, Plane *associated_plane = nullptr) noexcept;

		bool blit_bgrx (int placey, int placex, int linesize, const void* data, int begy, int begx, int leny, int lenx) const NOEXCEPT_MAYBE
		{
			bool ret = ncblit_bgrx (plane, placey, placex, linesize, data, begy, begx, leny, lenx) < 0;
			return error_guard_cond<bool, bool> (ret, ret);
		}

		bool blit_rgba (int placey, int placex, int linesize, const void* data, int begy, int begx, int leny, int lenx) const NOEXCEPT_MAYBE
		{
			bool ret = ncblit_rgba (plane, placey, placex, linesize, data, begy, begx, leny, lenx) < 0;
			return error_guard_cond<bool, bool> (ret, ret);
		}

		int qrcode (int maxversion, const void *data, size_t len) const NOEXCEPT_MAYBE
		{
			int ret = ncplane_qrcode (plane, maxversion, data, len);
			return error_guard_cond<int> (ret, ret < 0);
		}

	protected:
		explicit Plane (ncplane *_plane, bool _is_stdplane)
			: plane (_plane),
				is_stdplane (_is_stdplane)
		{
			if (_plane == nullptr)
				throw invalid_argument ("_plane must be a valid pointer");
		}

		static void unmap_plane (Plane *p) noexcept;

	private:
		ncplane* create_plane (const Plane &n, int rows, int cols, int yoff, int xoff, void *opaque)
		{
			ncplane *ret = ncplane_bound (
				n.plane,
				rows,
				cols,
				yoff,
				xoff,
				opaque
			);

			if (ret == nullptr)
				throw init_error ("Notcurses failed to create a new plane");

			map_plane (plane, this);

			return ret;
		}

		ncplane* create_plane (Plane &n, int rows, int cols, int yoff, NCAlign align, void *opaque)
		{
			ncplane *ret = ncplane_aligned (
				n.plane,
				rows,
				cols,
				yoff,
				static_cast<ncalign_e>(align),
				opaque
			);

			if (ret == nullptr)
				throw init_error ("Notcurses failed to create an aligned plane");

			map_plane (plane, this);

			return ret;
		}

		ncplane* duplicate_plane (const Plane &other, void *opaque)
		{
			ncplane *ret = ncplane_dup (other.plane, opaque);
			if (ret == nullptr)
				throw init_error ("Notcurses failed to duplicate plane");

			return ret;
		}

	private:
		ncplane *plane = nullptr;
		bool is_stdplane = false;
		static std::map<ncplane*,Plane*> *plane_map;
		static std::mutex plane_map_mutex;

		friend class NotCurses;
		friend class Visual;
		friend class NcReel;
		friend class Tablet;
	};
}
#endif<|MERGE_RESOLUTION|>--- conflicted
+++ resolved
@@ -115,15 +115,14 @@
 			return plane;
 		}
 
-<<<<<<< HEAD
 		void center_abs (int *y, int *x) const noexcept
 		{
 			ncplane_center_abs (plane, y, x);
-=======
+    }
+
 		ncplane* to_ncplane () noexcept
 		{
 			return plane;
->>>>>>> e097723a
 		}
 
 		bool resize (int keepy, int keepx, int keepleny, int keeplenx, int yoff, int xoff, int ylen, int xlen) const NOEXCEPT_MAYBE
