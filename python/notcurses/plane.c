// SPDX-License-Identifier: Apache-2.0
/*
Copyright 2020, 2021 igo95862

Licensed under the Apache License, Version 2.0 (the "License");
you may not use this file except in compliance with the License.
You may obtain a copy of the License at

http://www.apache.org/licenses/LICENSE-2.0

Unless required by applicable law or agreed to in writing, software
distributed under the License is distributed on an "AS IS" BASIS,
WITHOUT WARRANTIES OR CONDITIONS OF ANY KIND, either express or implied.
See the License for the specific language governing permissions and
limitations under the License.
*/

#include "notcurses-python.h"

static PyObject *
NcPlane_new(PyTypeObject *Py_UNUSED(subtype), PyObject *Py_UNUSED(args), PyObject *Py_UNUSED(kwds))
{
    PyErr_SetString(PyExc_ValueError, "NcPlane should NOT be initialied directly.");
    return NULL;
}

static PyObject *
Ncplane_create(NcPlaneObject *self, PyObject *args, PyObject *kwds)
{
    int y = 0, x = 0;
    unsigned rows = 0, cols = 0;
    const char *name = NULL;
    // TODO reseize callback
    unsigned long long flags = 0;
    int margin_b = 0, margin_r = 0;

    char *keywords[] = {"rows", "cols",
                        "y_pos", "x_pos",
                        "name",
                        "flags",
                        "margin_b", "margin_r", NULL};

    GNU_PY_CHECK_BOOL(PyArg_ParseTupleAndKeywords(args, kwds, "ii|iisKii", keywords,
                                                  &rows, &cols,
                                                  &y, &x,
                                                  &name,
                                                  &flags,
                                                  &margin_b, &margin_r));

    ncplane_options options = {
        .y = y,
        .x = x,
        .rows = rows,
        .cols = cols,
        .name = name,
        .flags = (uint64_t)flags,
        .margin_b = margin_b,
        .margin_r = margin_r,
        .resizecb = ncplane_resize_maximize,
    };

    PyObject *new_object CLEANUP_PY_OBJ = NcPlane_Type.tp_alloc((PyTypeObject *)&NcPlane_Type, 0);
    NcPlaneObject *new_plane = (NcPlaneObject *)new_object;
    new_plane->ncplane_ptr = CHECK_NOTCURSES_PTR(ncplane_create(self->ncplane_ptr, &options));

    Py_INCREF(new_object);
    return new_object;
}

static PyObject *
NcPlane_destroy(NcPlaneObject *self, PyObject *Py_UNUSED(args))
{
    struct ncplane *temp_ptr = self->ncplane_ptr;
    self->ncplane_ptr = NULL;
    CHECK_NOTCURSES(ncplane_destroy(temp_ptr));

    Py_RETURN_NONE;
}

static PyObject *
NcPlane_notcurses(NcPlaneObject *self, PyObject *Py_UNUSED(args))
{
    PyObject *new_object CLEANUP_PY_OBJ = Notcurses_Type.tp_alloc((PyTypeObject *)&Notcurses_Type, 0);
    NotcursesObject *new_notcurses = (NotcursesObject *)new_object;
    new_notcurses->notcurses_ptr = CHECK_NOTCURSES_PTR(ncplane_notcurses(self->ncplane_ptr));

    Py_INCREF(new_object);
    return new_object;
}

static PyObject *
NcPlane_dim_yx(NcPlaneObject *self, PyObject *Py_UNUSED(args))
{
    unsigned y = 0, x = 0;
    ncplane_dim_yx(self->ncplane_ptr, &y, &x);

    return Py_BuildValue("II", y, x);
}

static PyObject *
NcPlane_dim_x(NcPlaneObject *self, PyObject *Py_UNUSED(args))
{
    return Py_BuildValue("I", ncplane_dim_x(self->ncplane_ptr));
}

static PyObject *
NcPlane_dim_y(NcPlaneObject *self, PyObject *Py_UNUSED(args))
{
    return Py_BuildValue("I", ncplane_dim_y(self->ncplane_ptr));
}

static PyObject *
NcPlane_pixel_geom(NcPlaneObject *self, PyObject *Py_UNUSED(args))
{
<<<<<<< HEAD
    int pxy = 0, pxx = 0, celldimy = 0, celldimx = 0, maxbmapy = 0, maxbmapx = 0;
    ncplane_pixel_geom(self->ncplane_ptr, &pxy, &pxx, &celldimy, &celldimx, &maxbmapy, &maxbmapx);
=======
    unsigned pxy = 0, pxx = 0, celldimy = 0, celldimx = 0, maxbmapy = 0, maxbmapx = 0;
    ncplane_pixelgeom(self->ncplane_ptr, &pxy, &pxx, &celldimy, &celldimx, &maxbmapy, &maxbmapx);
>>>>>>> 12e01fdf

    return Py_BuildValue("II II II", pxy, pxx, celldimy, celldimx, maxbmapy, maxbmapx);
}

static PyObject *
NcPlane_set_resizecb(NcPlaneObject *Py_UNUSED(self), PyObject *Py_UNUSED(args))
{
    PyErr_SetString(PyExc_NotImplementedError, "TODO");
    return NULL;
}

static PyObject *
NcPlane_reparent(NcPlaneObject *self, PyObject *args)
{
    NcPlaneObject *new_parent = NULL;

    GNU_PY_CHECK_BOOL(PyArg_ParseTuple(args, "O!", &NcPlane_Type, &new_parent));

    CHECK_NOTCURSES_PTR(ncplane_reparent(self->ncplane_ptr, new_parent->ncplane_ptr));

    Py_RETURN_NONE;
}

static PyObject *
NcPlane_reparent_family(NcPlaneObject *self, PyObject *args)
{
    NcPlaneObject *new_parent = NULL;

    GNU_PY_CHECK_BOOL(PyArg_ParseTuple(args, "O!", &NcPlane_Type, &new_parent));

    CHECK_NOTCURSES_PTR(ncplane_reparent_family(self->ncplane_ptr, new_parent->ncplane_ptr));

    Py_RETURN_NONE;
}

static PyObject *
NcPlane_dup(NcPlaneObject *self, PyObject *Py_UNUSED(args))
{
    PyObject *new_object CLEANUP_PY_OBJ = NcPlane_Type.tp_alloc((PyTypeObject *)&NcPlane_Type, 0);
    NcPlaneObject *new_plane = (NcPlaneObject *)new_object;
    new_plane->ncplane_ptr = CHECK_NOTCURSES_PTR(ncplane_dup(self->ncplane_ptr, NULL));

    Py_INCREF(new_object);
    return new_object;
}

static PyObject *
NcPlane_translate(NcPlaneObject *self, PyObject *args, PyObject *kwds)
{
    NcPlaneObject *dst_obj = NULL;
    int y = 0, x = 0;

    char *keywords[] = {"dst",
                        NULL};

    GNU_PY_CHECK_BOOL(PyArg_ParseTupleAndKeywords(args, kwds, "O!", keywords,
                                                  &NcPlane_Type, &dst_obj));

    ncplane_translate(self->ncplane_ptr, dst_obj->ncplane_ptr, &y, &x);

    return Py_BuildValue("ii", &y, &x);
}

static PyObject *
NcPlane_translate_abs(NcPlaneObject *self, PyObject *args)
{
    int x = 0, y = 0;
    GNU_PY_CHECK_BOOL(PyArg_ParseTuple(args, "ii", &y, &x));

    return PyBool_FromLong((long)ncplane_translate_abs(self->ncplane_ptr, &y, &x));
}

static PyObject *
NcPlane_set_scrolling(NcPlaneObject *self, PyObject *args)
{
    int scrollp_int = 0;

    GNU_PY_CHECK_BOOL(PyArg_ParseTuple(args, "p", &scrollp_int));

    return PyBool_FromLong((long)ncplane_set_scrolling(self->ncplane_ptr, (bool)scrollp_int));
}

static PyObject *
NcPlane_resize(NcPlaneObject *self, PyObject *args, PyObject *kwds)
{
    int keepy = 0, keepx = 0;
    unsigned keepleny = 0, keeplenx = 0;
    int yoff = 0, xoff = 0;
    unsigned ylen = 0, xlen = 0;

    char *keywords[] = {"keepy", "keepx",
                        "keepleny", "keeplenx",
                        "yoff", "xoff",
                        "ylen", "xlen",
                        NULL};

    GNU_PY_CHECK_BOOL(PyArg_ParseTupleAndKeywords(args, kwds, "iiIIiiII", keywords,
                                                  &keepy, &keepx,
                                                  &keepleny, &keeplenx,
                                                  &yoff, &xoff,
                                                  &ylen, &xlen));

    CHECK_NOTCURSES(ncplane_resize(self->ncplane_ptr, keepy, keepx, keepleny, keeplenx, yoff, xoff, ylen, xlen));

    Py_RETURN_NONE;
}

static PyObject *
NcPlane_resize_simple(NcPlaneObject *self, PyObject *args)
{
    unsigned ylen = 0, xlen = 0;

    GNU_PY_CHECK_BOOL(PyArg_ParseTuple(args, "II", &ylen, &xlen));

    CHECK_NOTCURSES(ncplane_resize_simple(self->ncplane_ptr, ylen, xlen));

    Py_RETURN_NONE;
}

static PyObject *
NcPlane_set_base_cell(NcPlaneObject *Py_UNUSED(self), PyObject *Py_UNUSED(args))
{
    PyErr_SetString(PyExc_NotImplementedError, "TODO when cells are added");
    return NULL;
}

static PyObject *
NcPlane_set_base(NcPlaneObject *Py_UNUSED(self), PyObject *Py_UNUSED(args), PyObject *Py_UNUSED(kwds))
{
    PyErr_SetString(PyExc_NotImplementedError, "TODO when cells are added");
    return NULL;
}

static PyObject *
NcPlane_base(NcPlaneObject *Py_UNUSED(self), PyObject *Py_UNUSED(args))
{
    PyErr_SetString(PyExc_NotImplementedError, "TODO when cells are added");
    return NULL;
}

static PyObject *
NcPlane_move_yx(NcPlaneObject *self, PyObject *args)
{
    int y = 0, x = 0;

    GNU_PY_CHECK_BOOL(PyArg_ParseTuple(args, "ii", &y, &x));

    CHECK_NOTCURSES(ncplane_move_yx(self->ncplane_ptr, y, x));

    Py_RETURN_NONE;
}

static PyObject *
NcPlane_yx(NcPlaneObject *self, PyObject *Py_UNUSED(args))
{
    int y = 0, x = 0;

    ncplane_yx(self->ncplane_ptr, &y, &x);

    return Py_BuildValue("ii", y, x);
}

static PyObject *
NcPlane_y(NcPlaneObject *self, PyObject *Py_UNUSED(args))
{
    return PyLong_FromLong((long)ncplane_y(self->ncplane_ptr));
}

static PyObject *
NcPlane_x(NcPlaneObject *self, PyObject *Py_UNUSED(args))
{
    return PyLong_FromLong((long)ncplane_x(self->ncplane_ptr));
}

static PyObject *
NcPlane_abs_yx(NcPlaneObject *self, PyObject *Py_UNUSED(args))
{
    int y = 0, x = 0;

    ncplane_abs_yx(self->ncplane_ptr, &y, &x);

    return Py_BuildValue("ii", y, x);
}

static PyObject *
NcPlane_abs_y(NcPlaneObject *self, PyObject *Py_UNUSED(args))
{
    return PyLong_FromLong((long)ncplane_abs_y(self->ncplane_ptr));
}

static PyObject *
NcPlane_abs_x(NcPlaneObject *self, PyObject *Py_UNUSED(args))
{
    return PyLong_FromLong((long)ncplane_abs_x(self->ncplane_ptr));
}

static PyObject *
NcPlane_parent(NcPlaneObject *self, PyObject *Py_UNUSED(args))
{
    struct ncplane *possible_parent = ncplane_parent(self->ncplane_ptr);

    if (NULL == possible_parent)
    {
        Py_RETURN_NONE;
    }
    else
    {
        PyObject *new_object CLEANUP_PY_OBJ = NcPlane_Type.tp_alloc((PyTypeObject *)&Notcurses_Type, 0);
        NcPlaneObject *new_plane = (NcPlaneObject *)new_object;
        new_plane->ncplane_ptr = possible_parent;

        Py_INCREF(new_object);
        return new_object;
    }
}

static PyObject *
NcPlane_descendant_p(NcPlaneObject *self, PyObject *args)
{
    NcPlaneObject *ancestor_obj = NULL;

    GNU_PY_CHECK_BOOL(PyArg_ParseTuple(args, "O!", &NcPlane_Type, &ancestor_obj));

    return PyBool_FromLong((long)ncplane_descendant_p(self->ncplane_ptr, ancestor_obj->ncplane_ptr));
}

static PyObject *
NcPlane_move_top(NcPlaneObject *self, PyObject *Py_UNUSED(args))
{
    ncplane_move_top(self->ncplane_ptr);
    Py_RETURN_NONE;
}

static PyObject *
NcPlane_move_bottom(NcPlaneObject *self, PyObject *Py_UNUSED(args))
{
    ncplane_move_bottom(self->ncplane_ptr);
    Py_RETURN_NONE;
}

static PyObject *
NcPlane_move_above(NcPlaneObject *self, PyObject *args)
{
    NcPlaneObject *above_obj = NULL;

    GNU_PY_CHECK_BOOL(PyArg_ParseTuple(args, "O!", &NcPlane_Type, &above_obj));

    CHECK_NOTCURSES(ncplane_move_above(self->ncplane_ptr, above_obj->ncplane_ptr));

    Py_RETURN_NONE;
}

static PyObject *
NcPlane_move_below(NcPlaneObject *self, PyObject *args)
{
    NcPlaneObject *bellow_obj = NULL;

    GNU_PY_CHECK_BOOL(PyArg_ParseTuple(args, "O!", &NcPlane_Type, &bellow_obj));

    CHECK_NOTCURSES(ncplane_move_below(self->ncplane_ptr, bellow_obj->ncplane_ptr));

    Py_RETURN_NONE;
}

static PyObject *
NcPlane_below(NcPlaneObject *self, PyObject *Py_UNUSED(args))
{
    struct ncplane *possible_bellow = ncplane_below(self->ncplane_ptr);

    if (NULL == possible_bellow)
    {
        Py_RETURN_NONE;
    }
    else
    {
        NcPlaneObject *new_plane = (NcPlaneObject *)NcPlane_Type.tp_alloc((PyTypeObject *)&Notcurses_Type, 0);
        new_plane->ncplane_ptr = possible_bellow;

        return (PyObject *)new_plane;
    }
}

static PyObject *
NcPlane_above(NcPlaneObject *self, PyObject *Py_UNUSED(args))
{
    struct ncplane *possible_above = ncplane_above(self->ncplane_ptr);

    if (NULL == possible_above)
    {
        Py_RETURN_NONE;
    }
    else
    {
        NcPlaneObject *new_plane = (NcPlaneObject *)NcPlane_Type.tp_alloc((PyTypeObject *)&Notcurses_Type, 0);
        new_plane->ncplane_ptr = possible_above;

        return (PyObject *)new_plane;
    }
}

static PyObject *
NcPlane_rotate_cw(NcPlaneObject *self, PyObject *Py_UNUSED(args))
{
    CHECK_NOTCURSES(ncplane_rotate_cw(self->ncplane_ptr));
    Py_RETURN_NONE;
}

static PyObject *
NcPlane_rotate_ccw(NcPlaneObject *self, PyObject *Py_UNUSED(args))
{
    CHECK_NOTCURSES(ncplane_rotate_ccw(self->ncplane_ptr));
    Py_RETURN_NONE;
}

static PyObject *
NcPlane_at_cursor(NcPlaneObject *self, PyObject *Py_UNUSED(args))
{
    uint16_t style_mask = 0;
    uint64_t channels = 0;
    char *egc = CHECK_NOTCURSES_PTR(ncplane_at_cursor(self->ncplane_ptr, &style_mask, &channels));

    PyObject *egc_str CLEANUP_PY_OBJ = GNU_PY_CHECK(PyUnicode_FromString(egc));
    free(egc);

    return Py_BuildValue("OHK", egc_str, (unsigned short)style_mask, (unsigned long long)channels);
}

static PyObject *
NcPlane_at_cursor_cell(NcPlaneObject *Py_UNUSED(self), PyObject *Py_UNUSED(args))
{
    PyErr_SetString(PyExc_NotImplementedError, "TODO when cells are added");
    return NULL;
    // ncplane_at_cursor_cell();
}

static PyObject *
NcPlane_at_yx(NcPlaneObject *self, PyObject *args)
{
    uint16_t style_mask = 0;
    uint64_t channels = 0;
    int y = 0, x = 0;

    GNU_PY_CHECK_BOOL(PyArg_ParseTuple(args, "ii", &y, &x));

    char *egc = CHECK_NOTCURSES_PTR(ncplane_at_yx(self->ncplane_ptr, y, x, &style_mask, &channels));

    PyObject *egc_str CLEANUP_PY_OBJ = GNU_PY_CHECK(PyUnicode_FromString(egc));
    free(egc);

    return Py_BuildValue("OHK", egc_str, (unsigned short)style_mask, (unsigned long long)channels);
}

static PyObject *
NcPlane_at_yx_cell(NcPlaneObject *Py_UNUSED(self), PyObject *Py_UNUSED(args))
{
    PyErr_SetString(PyExc_NotImplementedError, "TODO when cells are added");
    return NULL;
    // ncplane_at_yx_cell();
}

static PyObject *
NcPlane_contents(NcPlaneObject *self, PyObject *args, PyObject *kwds)
{
    int beg_y = 0, beg_x = 0;
    unsigned len_y = 0, len_x = 0;

    char *keywords[] = {"begy", "begx", "leny", "lenx", NULL};

    GNU_PY_CHECK_BOOL(PyArg_ParseTupleAndKeywords(args, kwds, "ii|II", keywords,
                                                  &beg_y, &beg_x,
                                                  &len_y, &len_x));

    char *egcs = CHECK_NOTCURSES_PTR(ncplane_contents(self->ncplane_ptr, beg_y, beg_x, len_y, len_x));

    PyObject *egcs_str CLEANUP_PY_OBJ = GNU_PY_CHECK(PyUnicode_FromString(egcs));
    free(egcs);

    return Py_BuildValue("s", egcs_str);
}

static PyObject *
NcPlane_center_abs(NcPlaneObject *self, PyObject *Py_UNUSED(args))
{
    int y = 0, x = 0;
    ncplane_center_abs(self->ncplane_ptr, &y, &x);

    return Py_BuildValue("ii", y, x);
}

static PyObject *
NcPlane_halign(NcPlaneObject *self, PyObject *args)
{
    int align = 0, c = 0;

    GNU_PY_CHECK_BOOL(PyArg_ParseTuple(args, "ii", &align, &c));
    int collumn = CHECK_NOTCURSES(ncplane_halign(self->ncplane_ptr, (ncalign_e)align, c));

    return Py_BuildValue("i", collumn);
}

static PyObject *
NcPlane_valign(NcPlaneObject *self, PyObject *args)
{
    int align = 0, r = 0;

    GNU_PY_CHECK_BOOL(PyArg_ParseTuple(args, "ii", &align, &r));
    int row = CHECK_NOTCURSES(ncplane_valign(self->ncplane_ptr, (ncalign_e)align, r));

    return Py_BuildValue("i", row);
}

static PyObject *
NcPlane_cursor_move_yx(NcPlaneObject *self, PyObject *args)
{
    int y = 0, x = 0;

    GNU_PY_CHECK_BOOL(PyArg_ParseTuple(args, "ii", &y, &x));

    CHECK_NOTCURSES(ncplane_cursor_move_yx(self->ncplane_ptr, y, x));

    Py_RETURN_NONE;
}

static PyObject *
NcPlane_home(NcPlaneObject *self, PyObject *Py_UNUSED(args))
{
    ncplane_home(self->ncplane_ptr);
    Py_RETURN_NONE;
}

static PyObject *
NcPlane_cursor_yx(NcPlaneObject *self, PyObject *Py_UNUSED(args))
{
    unsigned y = 0, x = 0;

    ncplane_cursor_yx(self->ncplane_ptr, &y, &x);

    return Py_BuildValue("II", y, x);
}

static PyObject *
NcPlane_channels(NcPlaneObject *self, PyObject *Py_UNUSED(args))
{
    uint64_t channels = ncplane_channels(self->ncplane_ptr);
    return Py_BuildValue("K", (unsigned long long)channels);
}

static PyObject *
NcPlane_styles(NcPlaneObject *self, PyObject *Py_UNUSED(args))
{
    uint16_t styles = ncplane_styles(self->ncplane_ptr);
    return Py_BuildValue("H", (unsigned short)styles);
}

static PyObject *
NcPlane_putc_yx(NcPlaneObject *Py_UNUSED(self), PyObject *Py_UNUSED(args))
{
    PyErr_SetString(PyExc_NotImplementedError, "TODO when cells are added");
    return NULL;
}

static PyObject *
NcPlane_putc(NcPlaneObject *Py_UNUSED(self), PyObject *Py_UNUSED(args))
{
    PyErr_SetString(PyExc_NotImplementedError, "TODO when cells are added");
    return NULL;
}

static PyObject *
NcPlane_putchar_yx(NcPlaneObject *self, PyObject *args)
{
    int y = 0, x = 0;
    const char *c_str = NULL;

    GNU_PY_CHECK_BOOL(PyArg_ParseTuple(args, "iis", &y, &x, &c_str));

    CHECK_NOTCURSES(ncplane_putchar_yx(self->ncplane_ptr, y, x, c_str[0]));

    Py_RETURN_NONE;
}

static PyObject *
NcPlane_putchar(NcPlaneObject *self, PyObject *args)
{
    const char *c_str = NULL;

    GNU_PY_CHECK_BOOL(PyArg_ParseTuple(args, "s", &c_str));

    CHECK_NOTCURSES(ncplane_putchar(self->ncplane_ptr, c_str[0]));

    Py_RETURN_NONE;
}

static PyObject *
NcPlane_putchar_stained(NcPlaneObject *self, PyObject *args)
{
    const char *c_str = NULL;

    GNU_PY_CHECK_BOOL(PyArg_ParseTuple(args, "s", &c_str));

    CHECK_NOTCURSES(ncplane_putchar_stained(self->ncplane_ptr, c_str[0]));

    Py_RETURN_NONE;
}

static PyObject *
NcPlane_putegc_yx(NcPlaneObject *self, PyObject *args)
{
    int y = 0, x = 0;
    const char *egc = NULL;
    int sbytes = 0;

    GNU_PY_CHECK_BOOL(PyArg_ParseTuple(args, "iis",
                                       &y, &x,
                                       &egc));

    CHECK_NOTCURSES(ncplane_putegc_yx(self->ncplane_ptr, y, x, egc, &sbytes));

    return Py_BuildValue("i", sbytes);
}

static PyObject *
NcPlane_putegc(NcPlaneObject *self, PyObject *args)
{
    const char *egc = NULL;
    int sbytes = 0;

    GNU_PY_CHECK_BOOL(PyArg_ParseTuple(args, "s",
                                       &egc));

    CHECK_NOTCURSES(ncplane_putegc(self->ncplane_ptr, egc, &sbytes));

    return Py_BuildValue("i", sbytes);
}

static PyObject *
NcPlane_putegc_stained(NcPlaneObject *self, PyObject *args)
{
    const char *egc = NULL;
    int sbytes = 0;

    GNU_PY_CHECK_BOOL(PyArg_ParseTuple(args, "s",
                                       &egc));

    CHECK_NOTCURSES(ncplane_putegc(self->ncplane_ptr, egc, &sbytes));

    return Py_BuildValue("i", sbytes);
}

static PyObject *
NcPlane_putstr_yx(NcPlaneObject *self, PyObject *args)
{
    int y = 0, x = 0;
    const char *egc = NULL;

    GNU_PY_CHECK_BOOL(PyArg_ParseTuple(args, "iis",
                                       &y, &x,
                                       &egc));

    CHECK_NOTCURSES(ncplane_putstr_yx(self->ncplane_ptr, y, x, egc));

    Py_RETURN_NONE;
}

static PyObject *
NcPlane_putstr(NcPlaneObject *self, PyObject *args)
{
    const char *egc = NULL;

    GNU_PY_CHECK_BOOL(PyArg_ParseTuple(args, "s",
                                       &egc));

    CHECK_NOTCURSES(ncplane_putstr(self->ncplane_ptr, egc));

    Py_RETURN_NONE;
}

static PyObject *
NcPlane_putstr_aligned(NcPlaneObject *self, PyObject *args)
{
    int y = 0, align_int = 0;
    const char *egc = NULL;

    GNU_PY_CHECK_BOOL(PyArg_ParseTuple(args, "iis",
                                       &y, &align_int,
                                       &egc));

    CHECK_NOTCURSES(ncplane_putstr_aligned(self->ncplane_ptr, y, (ncalign_e)align_int, egc));

    Py_RETURN_NONE;
}

static PyObject *
NcPlane_putstr_stained(NcPlaneObject *self, PyObject *args)
{
    const char *egc = NULL;

    GNU_PY_CHECK_BOOL(PyArg_ParseTuple(args, "s",
                                       &egc));

    CHECK_NOTCURSES(ncplane_putstr_stained(self->ncplane_ptr, egc));

    Py_RETURN_NONE;
}

static PyObject *
NcPlane_putnstr_yx(NcPlaneObject *self, PyObject *args)
{
    int y = 0, x = 0;
    Py_ssize_t s = 0;
    const char *egc = NULL;

    GNU_PY_CHECK_BOOL(PyArg_ParseTuple(args, "iins",
                                       &y, &x,
                                       &s,
                                       &egc));

    CHECK_NOTCURSES(ncplane_putnstr_yx(self->ncplane_ptr, y, x, (size_t)s, egc));

    Py_RETURN_NONE;
}

static PyObject *
NcPlane_putnstr(NcPlaneObject *self, PyObject *args)
{
    Py_ssize_t s = 0;
    const char *egc = NULL;

    GNU_PY_CHECK_BOOL(PyArg_ParseTuple(args, "ns",
                                       &s,
                                       &egc));

    CHECK_NOTCURSES(ncplane_putnstr(self->ncplane_ptr, (size_t)s, egc));

    Py_RETURN_NONE;
}

static PyObject *
NcPlane_putnstr_aligned(NcPlaneObject *self, PyObject *args)
{
    int y = 0, align_int = 0;
    Py_ssize_t s = 0;
    const char *egc = NULL;

    GNU_PY_CHECK_BOOL(PyArg_ParseTuple(args, "iins",
                                       &y, &align_int,
                                       &s,
                                       &egc));

    CHECK_NOTCURSES(ncplane_putnstr_aligned(self->ncplane_ptr, y, (ncalign_e)align_int, (size_t)s, egc));

    Py_RETURN_NONE;
}

static PyObject *
NcPlane_puttext(NcPlaneObject *self, PyObject *args)
{
    int y = 0, align_int = 0;
    const char *text = NULL;
    size_t bytes_written = 0;

    GNU_PY_CHECK_BOOL(PyArg_ParseTuple(args, "iis",
                                       &y, &align_int,
                                       &text));

    CHECK_NOTCURSES(ncplane_puttext(self->ncplane_ptr, y, (ncalign_e)align_int, text, &bytes_written));

    return Py_BuildValue("n", (Py_ssize_t)bytes_written);
}

static PyObject *
NcPlane_box(NcPlaneObject *Py_UNUSED(self), PyObject *Py_UNUSED(args), PyObject *Py_UNUSED(kwds))
{
    PyErr_SetString(PyExc_NotImplementedError, "TODO when cells are added");
    return NULL;
    // ncplane_box
}

static PyObject *
NcPlane_box_sized(NcPlaneObject *Py_UNUSED(self), PyObject *Py_UNUSED(args), PyObject *Py_UNUSED(kwds))
{
    PyErr_SetString(PyExc_NotImplementedError, "TODO when cells are added");
    return NULL;
    // ncplane_box_sized
}

static PyObject *
NcPlane_perimeter(NcPlaneObject *Py_UNUSED(self), PyObject *Py_UNUSED(args), PyObject *Py_UNUSED(kwds))
{
    PyErr_SetString(PyExc_NotImplementedError, "TODO when cells are added");
    return NULL;
    // ncplane_perimeter
}

static PyObject *
NcPlane_polyfill_yx(NcPlaneObject *Py_UNUSED(self), PyObject *Py_UNUSED(args), PyObject *Py_UNUSED(kwds))
{
    PyErr_SetString(PyExc_NotImplementedError, "TODO when cells are added");
    return NULL;
    // ncplane_polyfill_yx
}

static PyObject *
NcPlane_gradient(NcPlaneObject *self, PyObject *args, PyObject *kwds)
{
    int y = -1, x = -1;
    unsigned ylen = 0, xlen = 0;
    const char *egc = NULL;
    unsigned long stylemask = 0;
    unsigned long long ul = 0, ur = 0, ll = 0, lr = 0;

    char *keywords[] = {"y", "x", "ylen", "xlen", "egc",
                        "stylemask",
                        "ul", "ur", "ll", "lr",
                        NULL};
    GNU_PY_CHECK_BOOL(PyArg_ParseTupleAndKeywords(args, kwds, "siiIIkKKKK", keywords,
                                                  &y, &x, &ylen, &xlen, &egc,
                                                  &stylemask,
                                                  &ul, &ur, &ll, &lr));

    int cells_filled = CHECK_NOTCURSES(
        ncplane_gradient(
            self->ncplane_ptr, y, x, ylen, xlen, egc,
            (uint16_t)stylemask,
            (uint64_t)ul, (uint64_t)ur, (uint64_t)ll, (uint64_t)lr));

    return Py_BuildValue("i", cells_filled);
}

static PyObject *
NcPlane_gradient2x1(NcPlaneObject *self, PyObject *args, PyObject *kwds)
{
    unsigned long ul = 0, ur = 0, ll = 0, lr = 0;
    int y = -1, x = -1;
    unsigned ylen = 0, xlen = 0;

    char *keywords[] = {"y", "x", "ylen", "xlen", "ul", "ur", "ll", "lr",
                        NULL};
    GNU_PY_CHECK_BOOL(PyArg_ParseTupleAndKeywords(args, kwds, "iiIIkkkk", keywords,
                                                  &y, &x, &ylen, &xlen,
                                                  &ul, &ur, &ll, &lr));

    int cells_filled = CHECK_NOTCURSES(
        ncplane_gradient2x1(
            self->ncplane_ptr, y, x, ylen, xlen,
            (uint32_t)ul, (uint32_t)ur, (uint32_t)ll, (uint32_t)lr));

    return Py_BuildValue("i", cells_filled);
}

static PyObject *
NcPlane_format(NcPlaneObject *self, PyObject *args)
{
    int y = -1, x = -1;
    unsigned ylen = 0, xlen = 0;
    unsigned long stylemark = 0;

    GNU_PY_CHECK_BOOL(PyArg_ParseTuple(args, "iiIIk",
                                       &y, &x, &ylen, &xlen,
                                       &stylemark));

    int cells_set = CHECK_NOTCURSES(ncplane_format(self->ncplane_ptr,
                                                   y, x, ylen, xlen,
                                                   (uint16_t)stylemark));

    return Py_BuildValue("i", cells_set);
}

static PyObject *
NcPlane_stain(NcPlaneObject *self, PyObject *args, PyObject *kwds)
{
    int x = -1, y = -1;
    unsigned ylen = 0, xlen = 0;
    unsigned long long ul = 0, ur = 0, ll = 0, lr = 0;

    char *keywords[] = {
        "ystop", "xstop",
        "ul", "ur", "ll", "lr",
        NULL};

    GNU_PY_CHECK_BOOL(PyArg_ParseTupleAndKeywords(args, kwds, "iiIIKKKK", keywords,
                                                  &y, &x, &ylen, &xlen,
                                                  &ul, &ur, &ll, &lr));

    int cells_set = CHECK_NOTCURSES(
        ncplane_stain(
            self->ncplane_ptr,
            y, x, ylen, xlen,
            (uint64_t)ul, (uint64_t)ur, (uint64_t)ll, (uint64_t)lr));

    return Py_BuildValue("i", cells_set);
}

static PyObject *
NcPlane_mergedown_simple(NcPlaneObject *self, PyObject *args)
{
    NcPlaneObject *dst_obj = NULL;

    GNU_PY_CHECK_BOOL(PyArg_ParseTuple(args, "|O!", &NcPlane_Type, &dst_obj));

    CHECK_NOTCURSES(ncplane_mergedown_simple(self->ncplane_ptr, dst_obj->ncplane_ptr));

    Py_RETURN_NONE;
}

static PyObject *
NcPlane_mergedown(NcPlaneObject *self, PyObject *args, PyObject *kwds)
{
    NcPlaneObject *dst_obj = NULL;
    int begsrcy = 0, begsrcx = 0;
    unsigned leny = 0, lenx = 0;
    int dsty = 0, dstx = 0;

    char *keywords[] = {"dst",
                        "begsrcy", "begsrcx", "leny", "lenx",
                        "dsty", "dstx",
                        NULL};
    GNU_PY_CHECK_BOOL(PyArg_ParseTupleAndKeywords(args, kwds, "O!iiIIii", keywords,
                                                  &NcPlane_Type, &dst_obj,
                                                  &begsrcy, &begsrcx, &leny, &lenx,
                                                  &dsty, &dstx));

    CHECK_NOTCURSES(ncplane_mergedown(
        self->ncplane_ptr, dst_obj->ncplane_ptr,
        begsrcy, begsrcx, leny, lenx,
        dsty, dstx));

    Py_RETURN_NONE;
}

static PyObject *
NcPlane_erase(NcPlaneObject *self, PyObject *Py_UNUSED(args))
{
    ncplane_erase(self->ncplane_ptr);
    Py_RETURN_NONE;
}

static PyObject *
NcPlane_bchannel(NcPlaneObject *self, PyObject *Py_UNUSED(args))
{
    return Py_BuildValue("k", (unsigned long)ncplane_bchannel(self->ncplane_ptr));
}

static PyObject *
NcPlane_fchannel(NcPlaneObject *self, PyObject *Py_UNUSED(args))
{
    return Py_BuildValue("k", (unsigned long)ncplane_fchannel(self->ncplane_ptr));
}

static PyObject *
NcPlane_set_channels(NcPlaneObject *self, PyObject *args)
{
    unsigned long long channels = 0;

    GNU_PY_CHECK_BOOL(PyArg_ParseTuple(args, "K", &channels));

    ncplane_set_channels(self->ncplane_ptr, (uint64_t)channels);

    Py_RETURN_NONE;
}

static PyObject *
NcPlane_set_styles(NcPlaneObject *self, PyObject *args)
{
    unsigned int stylebits = 0;

    GNU_PY_CHECK_BOOL(PyArg_ParseTuple(args, "I", &stylebits));

    ncplane_set_styles(self->ncplane_ptr, stylebits);

    Py_RETURN_NONE;
}

static PyObject *
NcPlane_on_styles(NcPlaneObject *self, PyObject *args)
{
    unsigned int stylebits = 0;

    GNU_PY_CHECK_BOOL(PyArg_ParseTuple(args, "I", &stylebits));

    ncplane_on_styles(self->ncplane_ptr, stylebits);

    Py_RETURN_NONE;
}

static PyObject *
NcPlane_off_styles(NcPlaneObject *self, PyObject *args)
{
    unsigned int stylebits = 0;

    GNU_PY_CHECK_BOOL(PyArg_ParseTuple(args, "I", &stylebits));

    ncplane_off_styles(self->ncplane_ptr, stylebits);

    Py_RETURN_NONE;
}

static PyObject *
NcPlane_fg_rgb(NcPlaneObject *self, PyObject *Py_UNUSED(args))
{
    return Py_BuildValue("k", (unsigned long)ncplane_fg_rgb(self->ncplane_ptr));
}

static PyObject *
NcPlane_bg_rgb(NcPlaneObject *self, PyObject *Py_UNUSED(args))
{
    return Py_BuildValue("k", (unsigned long)ncplane_bg_rgb(self->ncplane_ptr));
}

static PyObject *
NcPlane_fg_alpha(NcPlaneObject *self, PyObject *Py_UNUSED(args))
{
    return Py_BuildValue("k", (unsigned long)ncplane_fg_alpha(self->ncplane_ptr));
}

static PyObject *
NcPlane_fg_default_p(NcPlaneObject *self, PyObject *Py_UNUSED(args))
{
    return PyBool_FromLong((long)ncplane_fg_default_p(self->ncplane_ptr));
}

static PyObject *
NcPlane_bg_alpha(NcPlaneObject *self, PyObject *Py_UNUSED(args))
{
    return Py_BuildValue("k", (unsigned long)ncplane_bg_alpha(self->ncplane_ptr));
}

static PyObject *
NcPlane_bg_default_p(NcPlaneObject *self, PyObject *Py_UNUSED(args))
{
    return PyBool_FromLong((long)ncplane_bg_default_p(self->ncplane_ptr));
}

static PyObject *
NcPlane_fg_rgb8(NcPlaneObject *self, PyObject *Py_UNUSED(args))
{
    unsigned int r = 0, g = 0, b = 0;
    ncplane_fg_rgb8(self->ncplane_ptr, &r, &g, &b);

    return Py_BuildValue("III", r, g, b);
}

static PyObject *
NcPlane_bg_rgb8(NcPlaneObject *self, PyObject *Py_UNUSED(args))
{
    unsigned int r = 0, g = 0, b = 0;
    ncplane_bg_rgb8(self->ncplane_ptr, &r, &g, &b);

    return Py_BuildValue("III", r, g, b);
}

static PyObject *
NcPlane_set_fchannel(NcPlaneObject *self, PyObject *args)
{
    unsigned long channel = 0;
    GNU_PY_CHECK_BOOL(PyArg_ParseTuple(args, "k", &channel));

    return Py_BuildValue("K", (unsigned long long)ncplane_set_fchannel(self->ncplane_ptr, (uint32_t)channel));
}

static PyObject *
NcPlane_set_bchannel(NcPlaneObject *self, PyObject *args)
{
    unsigned long channel = 0;
    GNU_PY_CHECK_BOOL(PyArg_ParseTuple(args, "k", &channel));

    return Py_BuildValue("K", (unsigned long long)ncplane_set_bchannel(self->ncplane_ptr, (uint32_t)channel));
}

static PyObject *
NcPlane_set_fg_rgb8(NcPlaneObject *self, PyObject *args)
{
    unsigned r = 0, g = 0, b = 0;

    GNU_PY_CHECK_BOOL(PyArg_ParseTuple(args, "kkk", &r, &g, &b));

    CHECK_NOTCURSES(ncplane_set_fg_rgb8(self->ncplane_ptr, r, g, b));

    Py_RETURN_NONE;
}

static PyObject *
NcPlane_set_bg_rgb8(NcPlaneObject *self, PyObject *args)
{
    unsigned r = 0, g = 0, b = 0;

    GNU_PY_CHECK_BOOL(PyArg_ParseTuple(args, "kkk", &r, &g, &b));

    CHECK_NOTCURSES(ncplane_set_bg_rgb8(self->ncplane_ptr, r, g, b));

    Py_RETURN_NONE;
}

static PyObject *
NcPlane_set_bg_rgb8_clipped(NcPlaneObject *self, PyObject *args)
{
    int r = 0, g = 0, b = 0;

    GNU_PY_CHECK_BOOL(PyArg_ParseTuple(args, "iii", &r, &g, &b));

    ncplane_set_bg_rgb8_clipped(self->ncplane_ptr, r, g, b);

    Py_RETURN_NONE;
}

static PyObject *
NcPlane_set_fg_rgb8_clipped(NcPlaneObject *self, PyObject *args)
{
    int r = 0, g = 0, b = 0;

    GNU_PY_CHECK_BOOL(PyArg_ParseTuple(args, "iii", &r, &g, &b));

    ncplane_set_fg_rgb8_clipped(self->ncplane_ptr, r, g, b);

    Py_RETURN_NONE;
}

static PyObject *
NcPlane_set_fg_rgb(NcPlaneObject *self, PyObject *args)
{
    unsigned long channel = 0;

    GNU_PY_CHECK_BOOL(PyArg_ParseTuple(args, "k", &channel));

    CHECK_NOTCURSES(ncplane_set_fg_rgb(self->ncplane_ptr, (uint32_t)channel));

    Py_RETURN_NONE;
}

static PyObject *
NcPlane_set_bg_rgb(NcPlaneObject *self, PyObject *args)
{
    unsigned long channel = 0;

    GNU_PY_CHECK_BOOL(PyArg_ParseTuple(args, "k", &channel));

    CHECK_NOTCURSES(ncplane_set_bg_rgb(self->ncplane_ptr, (uint32_t)channel));

    Py_RETURN_NONE;
}

static PyObject *
NcPlane_set_fg_default(NcPlaneObject *self, PyObject *Py_UNUSED(args))
{
    ncplane_set_fg_default(self->ncplane_ptr);

    Py_RETURN_NONE;
}

static PyObject *
NcPlane_set_bg_default(NcPlaneObject *self, PyObject *Py_UNUSED(args))
{
    ncplane_set_bg_default(self->ncplane_ptr);

    Py_RETURN_NONE;
}

static PyObject *
NcPlane_set_fg_palindex(NcPlaneObject *self, PyObject *args)
{
    int idx = 0;
    GNU_PY_CHECK_BOOL(PyArg_ParseTuple(args, "i", &idx));
    ncplane_set_fg_palindex(self->ncplane_ptr, idx);

    Py_RETURN_NONE;
}

static PyObject *
NcPlane_set_bg_palindex(NcPlaneObject *self, PyObject *args)
{
    int idx = 0;
    GNU_PY_CHECK_BOOL(PyArg_ParseTuple(args, "i", &idx));
    ncplane_set_bg_palindex(self->ncplane_ptr, idx);

    Py_RETURN_NONE;
}

static PyObject *
NcPlane_set_fg_alpha(NcPlaneObject *self, PyObject *args)
{
    int alpha = 0;
    GNU_PY_CHECK_BOOL(PyArg_ParseTuple(args, "i", &alpha));
    ncplane_set_fg_alpha(self->ncplane_ptr, alpha);

    Py_RETURN_NONE;
}

static PyObject *
NcPlane_set_bg_alpha(NcPlaneObject *self, PyObject *args)
{
    int alpha = 0;
    GNU_PY_CHECK_BOOL(PyArg_ParseTuple(args, "i", &alpha));
    ncplane_set_bg_alpha(self->ncplane_ptr, alpha);

    Py_RETURN_NONE;
}

static PyObject *
NcPlane_fadeout(NcPlaneObject *Py_UNUSED(self), PyObject *Py_UNUSED(args))
{
    PyErr_SetString(PyExc_NotImplementedError, "TODO when fader is added");
    return NULL;
    // ncplane_fadeout
}

static PyObject *
NcPlane_fadein(NcPlaneObject *Py_UNUSED(self), PyObject *Py_UNUSED(args))
{
    PyErr_SetString(PyExc_NotImplementedError, "TODO when fader is added");
    return NULL;
    // ncplane_fadein
}

static PyObject *
NcPlane_fade_setup(NcPlaneObject *Py_UNUSED(self), PyObject *Py_UNUSED(args))
{
    PyErr_SetString(PyExc_NotImplementedError, "TODO when fader is added");
    return NULL;
    // ncfadectx_setup
}

static PyObject *
NcPlane_fadeout_iteration(NcPlaneObject *Py_UNUSED(self), PyObject *Py_UNUSED(args))
{
    PyErr_SetString(PyExc_NotImplementedError, "TODO when fader is added");
    return NULL;
    // ncplane_fadeout_iteration
}

static PyObject *
NcPlane_fadein_iteration(NcPlaneObject *Py_UNUSED(self), PyObject *Py_UNUSED(args))
{
    PyErr_SetString(PyExc_NotImplementedError, "TODO when fader is added");
    return NULL;
    // ncplane_fadein_iteration
}

static PyObject *
NcPlane_pulse(NcPlaneObject *Py_UNUSED(self), PyObject *Py_UNUSED(args))
{
    PyErr_SetString(PyExc_NotImplementedError, "TODO when fader is added");
    return NULL;
    // ncplane_pulse
}

static PyObject *
NcPlane_cells_load_box(NcPlaneObject *Py_UNUSED(self), PyObject *Py_UNUSED(args), PyObject *Py_UNUSED(kwds))
{
    PyErr_SetString(PyExc_NotImplementedError, "TODO when cells are added");
    return NULL;
    // nccells_load_box
}

static PyObject *
NcPlane_cells_rounded_box(NcPlaneObject *Py_UNUSED(self), PyObject *Py_UNUSED(args), PyObject *Py_UNUSED(kwds))
{
    PyErr_SetString(PyExc_NotImplementedError, "TODO when cells are added");
    return NULL;
    // nccells_rounded_box
}

static PyObject *
NcPlane_perimeter_rounded(NcPlaneObject *self, PyObject *args, PyObject *kwds)
{
    unsigned long stylemask = 0;
    unsigned long long channels = 0;
    unsigned int ctlword = 0;

    char *keywords[] = {"stylemask", "channels", "ctlword", NULL};

    GNU_PY_CHECK_BOOL(PyArg_ParseTupleAndKeywords(args, kwds, "kKI", keywords,
                                                  &stylemask,
                                                  &channels,
                                                  &ctlword));

    CHECK_NOTCURSES(ncplane_perimeter_rounded(self->ncplane_ptr, (uint16_t)stylemask, (uint64_t)channels, ctlword));

    Py_RETURN_NONE;
}

static PyObject *
NcPlane_rounded_box_sized(NcPlaneObject *self, PyObject *args, PyObject *kwds)
{
    unsigned long styles = 0;
    unsigned long long channels = 0;
    unsigned ylen = 0, xlen = 0;
    unsigned int ctlword = 0;

    char *keywords[] = {"styles",
                        "channels",
                        "ylen", "xlen",
                        "ctlword",
                        NULL};

    GNU_PY_CHECK_BOOL(
        PyArg_ParseTupleAndKeywords(
            args, kwds, "kKIII", keywords,
            &styles, &channels,
            &ylen, &xlen,
            &ctlword));

    CHECK_NOTCURSES(ncplane_rounded_box_sized(
        self->ncplane_ptr,
        (uint16_t)styles,
        (uint64_t)channels,
        ylen, xlen,
        ctlword));

    Py_RETURN_NONE;
}

static PyObject *
NcPlane_cells_double_box(NcPlaneObject *Py_UNUSED(self), PyObject *Py_UNUSED(args), PyObject *Py_UNUSED(kwds))
{
    PyErr_SetString(PyExc_NotImplementedError, "TODO when cells are added");
    return NULL;
    // nccells_double_box
}

static PyObject *
NcPlane_double_box(NcPlaneObject *self, PyObject *args, PyObject *kwds)
{
    unsigned long styles = 0;
    unsigned long long channels = 0;
    unsigned ylen = 0, xlen = 0;
    unsigned int ctlword = 0;

    char *keywords[] = {"styles",
                        "channels",
                        "ylen", "xlen",
                        "ctlword",
                        NULL};

    GNU_PY_CHECK_BOOL(
        PyArg_ParseTupleAndKeywords(
            args, kwds, "kKIII", keywords,
            &styles, &channels,
            &ylen, &xlen,
            &ctlword));

    CHECK_NOTCURSES(ncplane_double_box(
        self->ncplane_ptr,
        (uint16_t)styles,
        (uint64_t)channels,
        ylen, xlen,
        ctlword));

    Py_RETURN_NONE;
}

static PyObject *
NcPlane_perimeter_double(NcPlaneObject *self, PyObject *args, PyObject *kwds)
{
    unsigned long styles = 0;
    unsigned long long channels = 0;
    unsigned int ctlword = 0;

    char *keywords[] = {"styles",
                        "channels",
                        "ctlword",
                        NULL};

    GNU_PY_CHECK_BOOL(
        PyArg_ParseTupleAndKeywords(
            args, kwds, "kKI", keywords,
            &styles, &channels,
            &ctlword));

    CHECK_NOTCURSES(ncplane_perimeter_double(
        self->ncplane_ptr,
        (uint16_t)styles,
        (uint64_t)channels,
        ctlword));

    Py_RETURN_NONE;
}

static PyObject *
NcPlane_double_box_sized(NcPlaneObject *self, PyObject *args, PyObject *kwds)
{

    unsigned long styles = 0;
    unsigned long long channels = 0;
    unsigned ylen = 0, xlen = 0;
    unsigned int ctlword = 0;

    char *keywords[] = {"styles",
                        "channels",
                        "ylen", "xlen",
                        "ctlword",
                        NULL};

    GNU_PY_CHECK_BOOL(
        PyArg_ParseTupleAndKeywords(
            args, kwds, "kKIII", keywords,
            &styles, &channels,
            &ylen, &xlen,
            &ctlword));

    CHECK_NOTCURSES(ncplane_double_box_sized(
        self->ncplane_ptr,
        (uint16_t)styles,
        (uint64_t)channels,
        ylen, xlen,
        ctlword));

    Py_RETURN_NONE;
}

static PyObject *
NcPlane_ncvisual_from_plane(NcPlaneObject *Py_UNUSED(self), PyObject *Py_UNUSED(args), PyObject *Py_UNUSED(kwds))
{
    PyErr_SetString(PyExc_NotImplementedError, "TODO when visual is added");
    return NULL;
    // ncvisual_from_plane
}

static PyObject *
NcPlane_as_rgba(NcPlaneObject *Py_UNUSED(self), PyObject *Py_UNUSED(args), PyObject *Py_UNUSED(kwds))
{
    PyErr_SetString(PyExc_NotImplementedError, "TODO when visual is added");
    return NULL;
    // ncplane_as_rgba
}

static PyObject *
NcPlane_reel_create(NcPlaneObject *Py_UNUSED(self), PyObject *Py_UNUSED(args), PyObject *Py_UNUSED(kwds))
{
    PyErr_SetString(PyExc_NotImplementedError, "TODO when NcReel is added");
    return NULL;
    // ncreel_create
}

static PyObject *
NcPlane_greyscale(NcPlaneObject *self, PyObject *Py_UNUSED(args))
{
    ncplane_greyscale(self->ncplane_ptr);
    Py_RETURN_NONE;
}

static PyObject *
NcPlane_selector_create(NcPlaneObject *Py_UNUSED(self), PyObject *Py_UNUSED(args), PyObject *Py_UNUSED(kwds))
{
    PyErr_SetString(PyExc_NotImplementedError, "TODO when NcSelector is added");
    return NULL;
    // ncselector_create
}

static PyObject *
NcPlane_multiselector_create(NcPlaneObject *Py_UNUSED(self), PyObject *Py_UNUSED(args), PyObject *Py_UNUSED(kwds))
{
    PyErr_SetString(PyExc_NotImplementedError, "TODO when NcSelector is added");
    return NULL;
    // ncmultiselector_create
}

static PyObject *
NcPlane_tree_create(NcPlaneObject *Py_UNUSED(self), PyObject *Py_UNUSED(args), PyObject *Py_UNUSED(kwds))
{
    PyErr_SetString(PyExc_NotImplementedError, "TODO when NcTree is added");
    return NULL;
    // nctree_create
}

static PyObject *
NcPlane_menu_create(NcPlaneObject *Py_UNUSED(self), PyObject *Py_UNUSED(args), PyObject *Py_UNUSED(kwds))
{
    PyErr_SetString(PyExc_NotImplementedError, "TODO when NcMenu is added");
    return NULL;
    // ncmenu_create
}

static PyObject *
NcPlane_progbar_create(NcPlaneObject *Py_UNUSED(self), PyObject *Py_UNUSED(args), PyObject *Py_UNUSED(kwds))
{
    PyErr_SetString(PyExc_NotImplementedError, "TODO when NcProgbar is added");
    return NULL;
    // ncprogbar_create
}

static PyObject *
NcPlane_tabbed_create(NcPlaneObject *Py_UNUSED(self), PyObject *Py_UNUSED(args), PyObject *Py_UNUSED(kwds))
{
    PyErr_SetString(PyExc_NotImplementedError, "TODO when NcTabbed is added");
    return NULL;
    // nctabbed_create
}

static PyObject *
NcPlane_uplot_create(NcPlaneObject *Py_UNUSED(self), PyObject *Py_UNUSED(args), PyObject *Py_UNUSED(kwds))
{
    PyErr_SetString(PyExc_NotImplementedError, "TODO when NcUplot is added");
    return NULL;
    // ncuplot_create
}

static PyObject *
NcPlane_dplot_create(NcPlaneObject *Py_UNUSED(self), PyObject *Py_UNUSED(args), PyObject *Py_UNUSED(kwds))
{
    PyErr_SetString(PyExc_NotImplementedError, "TODO when NcDplot is added");
    return NULL;
    // ncdplot_create
}

static PyObject *
NcPlane_fdplane_create(NcPlaneObject *Py_UNUSED(self), PyObject *Py_UNUSED(args), PyObject *Py_UNUSED(kwds))
{
    PyErr_SetString(PyExc_NotImplementedError, "TODO when NcFdPlane is added");
    return NULL;
    // ncfdplane_create
}

static PyObject *
NcPlane_subproc_createv(NcPlaneObject *Py_UNUSED(self), PyObject *Py_UNUSED(args), PyObject *Py_UNUSED(kwds))
{
    PyErr_SetString(PyExc_NotImplementedError, "TODO when NcFdPlane is added");
    return NULL;
    // ncsubproc_createv
}

static PyObject *
NcPlane_subproc_createvp(NcPlaneObject *Py_UNUSED(self), PyObject *Py_UNUSED(args), PyObject *Py_UNUSED(kwds))
{
    PyErr_SetString(PyExc_NotImplementedError, "TODO when NcFdPlane is added");
    return NULL;
    // ncsubproc_createvp
}

static PyObject *
NcPlane_subproc_createvpe(NcPlaneObject *Py_UNUSED(self), PyObject *Py_UNUSED(args), PyObject *Py_UNUSED(kwds))
{
    PyErr_SetString(PyExc_NotImplementedError, "TODO when NcFdPlane is added");
    return NULL;
    // ncsubproc_createvpe
}

static PyObject *
NcPlane_qrcode(NcPlaneObject *self, PyObject *args)
{
    const char *data = NULL;
    Py_ssize_t len = 0;

    GNU_PY_CHECK_BOOL(PyArg_ParseTuple(args, "s#", &data, &len));

    unsigned ymax = 0, xmax = 0;

    CHECK_NOTCURSES(ncplane_qrcode(self->ncplane_ptr, &ymax, &xmax, (void *)data, (size_t)len));

    return Py_BuildValue("II", &ymax, &xmax);
}

static PyObject *
NcPlane_reader_create(NcPlaneObject *Py_UNUSED(self), PyObject *Py_UNUSED(args), PyObject *Py_UNUSED(kwds))
{
    PyErr_SetString(PyExc_NotImplementedError, "TODO when NcReader is added");
    return NULL;
    // ncreader_create
}

static PyObject *
NcPlane_pile_top(NcPlaneObject *self, PyObject *Py_UNUSED(args))
{
    PyObject *new_object = NcPlane_Type.tp_alloc((PyTypeObject *)&NcPlane_Type, 0);
    NcPlaneObject *new_plane = (NcPlaneObject *)new_object;
    new_plane->ncplane_ptr = ncpile_top(self->ncplane_ptr);
    return new_object;
}

static PyObject *
NcPlane_pile_bottom(NcPlaneObject *self, PyObject *Py_UNUSED(args))
{
    PyObject *new_object = NcPlane_Type.tp_alloc((PyTypeObject *)&NcPlane_Type, 0);
    NcPlaneObject *new_plane = (NcPlaneObject *)new_object;
    new_plane->ncplane_ptr = ncpile_bottom(self->ncplane_ptr);
    return new_object;
}

static PyObject *
NcPlane_pile_render(NcPlaneObject *self, PyObject *Py_UNUSED(args))
{
    ncpile_render(self->ncplane_ptr);
    Py_RETURN_NONE;
}

static PyObject *
NcPlane_pile_rasterize(NcPlaneObject *self, PyObject *Py_UNUSED(args))
{
    ncpile_rasterize(self->ncplane_ptr);
    Py_RETURN_NONE;
}

static void cleanup_char_buffer(char **buffer_ptr)
{
    if (NULL != buffer_ptr)
    {
        free(*buffer_ptr);
    }
}

static PyObject *
NcPlane_pile_render_to_buffer(NcPlaneObject *self, PyObject *Py_UNUSED(args))
{
    char *buffer __attribute__((cleanup(cleanup_char_buffer))) = NULL;
    size_t buffer_len = 0;

    CHECK_NOTCURSES(ncpile_render_to_buffer(self->ncplane_ptr, &buffer, &buffer_len));

    return PyBytes_FromStringAndSize(buffer, (Py_ssize_t)buffer_len);
}

static void cleanup_file(FILE **file_to_close)
{
    if (NULL != file_to_close)
    {
        fclose(*file_to_close);
    }
}

static PyObject *
NcPlane_pile_render_to_file(NcPlaneObject *self, PyObject *args)
{
    int fd = INT_MAX;
    GNU_PY_CHECK_BOOL(PyArg_ParseTuple(args, "i", &fd));

    FILE *new_render_file __attribute__((cleanup(cleanup_file))) = fdopen(fd, "w");

    if (NULL == new_render_file)
    {
        return PyErr_SetFromErrno(PyExc_RuntimeError);
    }

    CHECK_NOTCURSES(ncpile_render_to_file(self->ncplane_ptr, new_render_file));

    Py_RETURN_NONE;
}

/*
static PyObject *
NcPlane_(NcPlaneObject *self, PyObject *args)
{
    GNU_PY_CHECK_BOOL(PyArg_ParseTuple(args, "", ));
}
*/

static PyMethodDef NcPlane_methods[] = {
    {"create", (void *)Ncplane_create, METH_VARARGS | METH_KEYWORDS, PyDoc_STR("Create a new ncplane bound to plane 'n', at the offset 'y'x'x' (relative to the origin of 'n') and the specified size. The number of 'rows' and 'cols' must both be positive. This plane is initially at the top of the z-buffer, as if ncplane_move_top() had been called on it. The void* 'userptr' can be retrieved (and reset) later. A 'name' can be set, used in debugging.")},
    {"destroy", (PyCFunction)NcPlane_destroy, METH_NOARGS, "Destroy the plane."},

    {"notcurses", (PyCFunction)NcPlane_notcurses, METH_NOARGS, PyDoc_STR("Extract the Notcurses context to which this plane is attached.")},
    {"dim_yx", (PyCFunction)NcPlane_dim_yx, METH_NOARGS, PyDoc_STR("Return the dimensions of this ncplane.")},
    {"dim_x", (PyCFunction)NcPlane_dim_x, METH_NOARGS, PyDoc_STR("Return X dimension of this ncplane.")},
    {"dim_y", (PyCFunction)NcPlane_dim_y, METH_NOARGS, PyDoc_STR("Return Y dimension of this ncplane.")},
    {"pixel_geom", (PyCFunction)NcPlane_pixel_geom, METH_NOARGS, PyDoc_STR("Retrieve pixel geometry for the display region ('pxy', 'pxx'), each cell ('celldimy', 'celldimx'), and the maximum displayable bitmap ('maxbmapy', 'maxbmapx'). Note that this will call notcurses_check_pixel_support(), possibly leading to an interrogation of the terminal. If bitmaps are not supported, 'maxbmapy' and 'maxbmapx' will be 0. Any of the geometry arguments may be NULL.")},

    {"set_resizecb", (PyCFunction)NcPlane_set_resizecb, METH_VARARGS, PyDoc_STR("Replace the ncplane's existing resizecb with 'resizecb' (which may be NULL). The standard plane's resizecb may not be changed.")},
    {"reparent", (PyCFunction)NcPlane_reparent, METH_VARARGS, PyDoc_STR("Plane 'n' will be unbound from its parent plane, and will be made a bound child of 'newparent'.")},
    {"reparent_family", (PyCFunction)NcPlane_reparent_family, METH_VARARGS, PyDoc_STR("The same as reparent(), except any planes bound to 'n' come along with it to its new destination.")},
    {"dup", (PyCFunction)NcPlane_dup, METH_NOARGS, PyDoc_STR("Duplicate an existing ncplane.")},

    {"translate", (void *)NcPlane_translate, METH_VARARGS | METH_KEYWORDS, PyDoc_STR("provided a coordinate relative to the origin of 'src', map it to the same absolute coordinate relative to the origin of 'dst'.")},
    {"translate_abs", (PyCFunction)NcPlane_translate_abs, METH_VARARGS, PyDoc_STR("Fed absolute 'y'/'x' coordinates, determine whether that coordinate is within the ncplane.")},
    {"set_scrolling", (PyCFunction)NcPlane_set_scrolling, METH_NOARGS, PyDoc_STR("All planes are created with scrolling disabled. Returns true if scrolling was previously enabled, or false if it was disabled.")},

    {"resize", (void *)NcPlane_resize, METH_VARARGS | METH_KEYWORDS, PyDoc_STR("Resize the specified ncplane.")},
    {"resize_simple", (PyCFunction)NcPlane_resize_simple, METH_VARARGS, PyDoc_STR("Resize the plane, retaining what data we can (everything, unless we're shrinking in some dimension). Keep the origin where it is.")},

    {"set_base_cell", (PyCFunction)NcPlane_set_base_cell, METH_VARARGS, PyDoc_STR("Set the ncplane's base nccell to 'c'.")},
    {"set_base", (void *)NcPlane_set_base, METH_VARARGS | METH_KEYWORDS, PyDoc_STR("Set the ncplane's base nccell.")},
    {"base", (PyCFunction)NcPlane_base, METH_NOARGS, PyDoc_STR("Extract the ncplane's base nccell.")},

    {"move_yx", (PyCFunction)NcPlane_move_yx, METH_VARARGS, PyDoc_STR("Move this plane relative to the standard plane, or the plane to which it is bound (if it is bound to a plane).")},
    {"yx", (PyCFunction)NcPlane_yx, METH_NOARGS, PyDoc_STR("Get the origin of plane relative to its bound plane, or pile.")},
    {"y", (PyCFunction)NcPlane_y, METH_NOARGS, PyDoc_STR("Get the Y origin of plane relative to its bound plane, or pile.")},
    {"x", (PyCFunction)NcPlane_x, METH_NOARGS, PyDoc_STR("Get the X origin of plane relative to its bound plane, or pile.")},
    {"abs_yx", (PyCFunction)NcPlane_abs_yx, METH_NOARGS, PyDoc_STR("Get the origin of plane relative to its pile.")},
    {"abs_y", (PyCFunction)NcPlane_abs_y, METH_NOARGS, PyDoc_STR("Get the Y origin of plane relative to its pile.")},
    {"abs_x", (PyCFunction)NcPlane_abs_x, METH_NOARGS, PyDoc_STR("Get the X origin of plane relative to its pile.")},

    {"parent", (PyCFunction)NcPlane_parent, METH_NOARGS, PyDoc_STR("Get the plane to which the plane is bound or None if plane does not have parent.")},
    {"descendant_p", (PyCFunction)NcPlane_descendant_p, METH_VARARGS, PyDoc_STR("Return True if plane is a proper descendent of passed 'ancestor' plane.")},

    {"move_top", (PyCFunction)NcPlane_move_top, METH_NOARGS, PyDoc_STR("Splice ncplane out of the z-buffer, and reinsert it at the top.")},
    {"move_bottom", (PyCFunction)NcPlane_move_bottom, METH_NOARGS, PyDoc_STR("Splice ncplane out of the z-buffer, and reinsert it at the bottom.")},
    {"move_above", (PyCFunction)NcPlane_move_above, METH_VARARGS, PyDoc_STR("Splice ncplane out of the z-buffer, and reinsert it above passed plane.")},
    {"move_below", (PyCFunction)NcPlane_move_below, METH_VARARGS, PyDoc_STR("Splice ncplane out of the z-buffer, and reinsert it bellow passed plane.")},
    {"below", (PyCFunction)NcPlane_below, METH_NOARGS, PyDoc_STR("Return the plane below this one, or None if this is at the bottom.")},
    {"above", (PyCFunction)NcPlane_above, METH_NOARGS, PyDoc_STR("Return the plane above this one, or None if this is at the top.")},

    {"rotate_cw", (PyCFunction)NcPlane_rotate_cw, METH_NOARGS, PyDoc_STR("Rotate the plane π/2 radians clockwise.")},
    {"rotate_ccw", (PyCFunction)NcPlane_rotate_ccw, METH_NOARGS, PyDoc_STR("Rotate the plane π/2 radians counterclockwise.")},

    {"at_cursor", (PyCFunction)NcPlane_at_cursor, METH_NOARGS, PyDoc_STR("Retrieve the current contents of the cell under the cursor.")},
    {"at_cursor_cell", (PyCFunction)NcPlane_at_cursor_cell, METH_NOARGS, PyDoc_STR("Retrieve the current contents of the cell under the cursor.")},
    {"at_yx", (PyCFunction)NcPlane_at_yx, METH_VARARGS, PyDoc_STR("Retrieve the current contents of the specified cell.")},
    {"at_yx_cell", (PyCFunction)NcPlane_at_yx_cell, METH_VARARGS, PyDoc_STR("Retrieve the current contents of the specified cell")},
    {"contents", (void *)NcPlane_contents, METH_VARARGS | METH_KEYWORDS, PyDoc_STR("Create a flat string from the EGCs of the selected region of the ncplane.")},

    {"center_abs", (PyCFunction)NcPlane_center_abs, METH_NOARGS, PyDoc_STR("Return the plane center absolute coordiantes.")},

    {"halign", (PyCFunction)NcPlane_halign, METH_VARARGS, PyDoc_STR("Return the column at which cols ought start in order to be aligned.")},
    {"valign", (PyCFunction)NcPlane_valign, METH_VARARGS, PyDoc_STR("Return the row at which rows ought start in order to be aligned.")},

    {"cursor_move_yx", (PyCFunction)NcPlane_cursor_move_yx, METH_VARARGS, PyDoc_STR("Move the cursor to the specified position (the cursor needn't be visible).")},
    {"home", (PyCFunction)NcPlane_home, METH_NOARGS, PyDoc_STR("Move the cursor to 0, 0.")},
    {"cursor_yx", (PyCFunction)NcPlane_cursor_yx, METH_NOARGS, PyDoc_STR("Get the current position of the cursor within plane.")},

    {"channels", (PyCFunction)NcPlane_channels, METH_NOARGS, PyDoc_STR("Get the current channels or attribute word.")},
    {"styles", (PyCFunction)NcPlane_styles, METH_NOARGS, PyDoc_STR("Return the current styling for this ncplane.")},

    {"putc_yx", (PyCFunction)NcPlane_putc_yx, METH_VARARGS, PyDoc_STR("Replace the cell at the specified coordinates with the provided cell.")},
    {"putc", (PyCFunction)NcPlane_putc, METH_VARARGS, PyDoc_STR("Replace cell at the current cursor location.")},

    {"putchar_yx", (PyCFunction)NcPlane_putchar_yx, METH_VARARGS, PyDoc_STR("Replace the cell at the specified coordinates with the provided 7-bit char.")},
    {"putchar", (PyCFunction)NcPlane_putchar, METH_VARARGS, PyDoc_STR("Replace the cell at the current cursor location.")},
    {"putchar_stained", (PyCFunction)NcPlane_putchar_stained, METH_VARARGS, PyDoc_STR("Replace the EGC underneath us, but retain the styling.")},

    {"putegc_yx", (PyCFunction)NcPlane_putegc_yx, METH_VARARGS, PyDoc_STR("Replace the cell at the specified coordinates with the provided EGC.")},
    {"putegc", (PyCFunction)NcPlane_putegc, METH_VARARGS, PyDoc_STR("Replace the cell at the current cursor location with the provided EGC")},
    {"putegc_stained", (PyCFunction)NcPlane_putegc_stained, METH_VARARGS, PyDoc_STR("Replace the EGC underneath us, but retain the styling.")},

    {"putstr_yx", (PyCFunction)NcPlane_putstr_yx, METH_VARARGS, PyDoc_STR("Write a series of EGCs to the location, using the current style.")},
    {"putstr", (PyCFunction)NcPlane_putstr, METH_VARARGS, PyDoc_STR("Write a series of EGCs to the current location, using the current style.")},
    {"putstr_aligned", (PyCFunction)NcPlane_putstr_aligned, METH_VARARGS, PyDoc_STR("Write a series of EGCs to the current location, using the alignment.")},
    {"putstr_stained", (PyCFunction)NcPlane_putstr_stained, METH_VARARGS, PyDoc_STR("Replace a string's worth of glyphs at the current cursor location, but retain the styling.")},
    {"putnstr_yx", (PyCFunction)NcPlane_putnstr_yx, METH_VARARGS, PyDoc_STR("Write a series of EGCs to the location, using the current style.")},
    {"putnstr", (PyCFunction)NcPlane_putnstr, METH_VARARGS, PyDoc_STR("Write a series of EGCs to the current location, using the current style.")},
    {"putnstr_aligned", (PyCFunction)NcPlane_putnstr_aligned, METH_VARARGS, PyDoc_STR("Write a series of EGCs to the current location, using the alignment.")},

    {"puttext", (PyCFunction)NcPlane_puttext, METH_VARARGS, PyDoc_STR("Write the specified text to the plane, breaking lines sensibly, beginning at the specified line.")},

    {"box", (void *)NcPlane_box, METH_VARARGS | METH_KEYWORDS, PyDoc_STR("Draw a box with its upper-left corner at the current cursor position.")},
    {"box_sized", (void *)NcPlane_box_sized, METH_VARARGS | METH_KEYWORDS, PyDoc_STR("Draw a box with its upper-left corner at the current cursor position, having dimensions.")},
    {"perimeter", (void *)NcPlane_perimeter, METH_VARARGS | METH_KEYWORDS, PyDoc_STR("Draw a perimeter with its upper-left corner at the current cursor position")},
    {"polyfill_yx", (void *)NcPlane_polyfill_yx, METH_VARARGS | METH_KEYWORDS, PyDoc_STR("Starting at the specified coordinate, if its glyph is different from that of is copied into it, and the original glyph is considered the fill target.")},

    {"gradient", (void *)NcPlane_gradient, METH_VARARGS | METH_KEYWORDS, PyDoc_STR("Draw a gradient with its upper-left corner at the current cursor position.")},
    {"gradient2x1", (void *)NcPlane_gradient2x1, METH_VARARGS | METH_KEYWORDS, PyDoc_STR("NcPlane.gradent_sized() meets NcPlane.highgradient().")},

    {"format", (PyCFunction)NcPlane_format, METH_VARARGS, PyDoc_STR("Set the given style throughout the specified region, keeping content and attributes unchanged. Returns the number of cells set.")},
    {"stain", (void *)NcPlane_stain, METH_VARARGS | METH_KEYWORDS, PyDoc_STR("Set the given style throughout the specified region, keeping content and attributes unchanged. Returns the number of cells set.")},

    {"mergedown_simple", (PyCFunction)NcPlane_mergedown_simple, METH_VARARGS, PyDoc_STR("Merge the ncplane down onto the passed ncplane.")},
    {"mergedown", (void *)NcPlane_mergedown, METH_VARARGS | METH_KEYWORDS, PyDoc_STR("Merge with parameters the ncplane down onto the passed ncplane.")},
    {"erase", (PyCFunction)NcPlane_erase, METH_NOARGS, PyDoc_STR("Erase every cell in the ncplane.")},

    {"bchannel", (PyCFunction)NcPlane_bchannel, METH_NOARGS, PyDoc_STR("Extract the 32-bit working background channel from an ncplane.")},
    {"fchannel", (PyCFunction)NcPlane_fchannel, METH_NOARGS, PyDoc_STR("Extract the 32-bit working foreground channel from an ncplane.")},
    {"set_channels", (PyCFunction)NcPlane_set_channels, METH_VARARGS, PyDoc_STR("Set both foreground and background channels of the plane.")},

    {"set_styles", (PyCFunction)NcPlane_set_styles, METH_VARARGS, PyDoc_STR("Set the specified style bits for the plane, whether they're actively supported or not.")},
    {"on_styles", (PyCFunction)NcPlane_on_styles, METH_VARARGS, PyDoc_STR("Add the specified styles to the ncplane's existing spec.")},
    {"off_styles", (PyCFunction)NcPlane_off_styles, METH_VARARGS, PyDoc_STR("Remove the specified styles from the ncplane's existing spec.")},

    {"fg_rgb", (PyCFunction)NcPlane_fg_rgb, METH_NOARGS, PyDoc_STR("Extract 24 bits of working foreground RGB from the plane, shifted to LSBs.")},
    {"bg_rgb", (PyCFunction)NcPlane_bg_rgb, METH_NOARGS, PyDoc_STR("Extract 24 bits of working background RGB from the plane, shifted to LSBs.")},
    {"fg_alpha", (PyCFunction)NcPlane_fg_alpha, METH_NOARGS, PyDoc_STR("Extract 2 bits of foreground alpha from the plane, shifted to LSBs.")},
    {"fg_default_p", (PyCFunction)NcPlane_fg_default_p, METH_NOARGS, PyDoc_STR("Is the plane's foreground using the \"default foreground color\"?")},
    {"bg_alpha", (PyCFunction)NcPlane_bg_alpha, METH_NOARGS, PyDoc_STR("Extract 2 bits of background alpha from the plane, shifted to LSBs.")},
    {"bg_default_p", (PyCFunction)NcPlane_bg_default_p, METH_NOARGS, PyDoc_STR("Is the plane's background using the \"default background color\"?")},

    {"fg_rgb8", (PyCFunction)NcPlane_fg_rgb8, METH_NOARGS, PyDoc_STR("Extract 24 bits of foreground RGB from the plane, split into components.")},
    {"bg_rgb8", (PyCFunction)NcPlane_bg_rgb8, METH_NOARGS, PyDoc_STR("Extract 24 bits of background RGB from the plane, split into components.")},
    {"set_fchannel", (PyCFunction)NcPlane_set_fchannel, METH_VARARGS, PyDoc_STR("Set an entire foreground channel of the plane, return new channels.")},
    {"set_bchannel", (PyCFunction)NcPlane_set_bchannel, METH_VARARGS, PyDoc_STR("Set an entire background channel of the plane, return new channels.")},

    {"set_fg_rgb8", (PyCFunction)NcPlane_set_fg_rgb8, METH_VARARGS, PyDoc_STR("Set the current foreground color using RGB specifications.")},
    {"set_bg_rgb8", (PyCFunction)NcPlane_set_bg_rgb8, METH_VARARGS, PyDoc_STR("Set the current background color using RGB specifications.")},
    {"set_bg_rgb8_clipped", (PyCFunction)NcPlane_set_bg_rgb8_clipped, METH_VARARGS, PyDoc_STR("Set the current foreground color using RGB specifications but clipped to [0..255].")},
    {"set_fg_rgb8_clipped", (PyCFunction)NcPlane_set_fg_rgb8_clipped, METH_VARARGS, PyDoc_STR("Set the current background color using RGB specifications but clipped to [0..255].")},
    {"set_fg_rgb", (PyCFunction)NcPlane_set_fg_rgb, METH_VARARGS, PyDoc_STR("Set the current foreground color using channel.")},
    {"set_bg_rgb", (PyCFunction)NcPlane_set_bg_rgb, METH_VARARGS, PyDoc_STR("Set the current background color using channel.")},

    {"set_fg_default", (PyCFunction)NcPlane_set_fg_default, METH_NOARGS, PyDoc_STR("Use the default color for the foreground.")},
    {"set_bg_default", (PyCFunction)NcPlane_set_bg_default, METH_NOARGS, PyDoc_STR("Use the default color for the background.")},
    {"set_fg_palindex", (PyCFunction)NcPlane_set_fg_palindex, METH_VARARGS, PyDoc_STR("Set the ncplane's foreground palette index.")},
    {"set_bg_palindex", (PyCFunction)NcPlane_set_bg_palindex, METH_VARARGS, PyDoc_STR("Set the ncplane's background palette index.")},
    {"set_fg_alpha", (PyCFunction)NcPlane_set_fg_alpha, METH_VARARGS, PyDoc_STR("Set the foreground alpha parameters for the plane.")},
    {"set_bg_alpha", (PyCFunction)NcPlane_set_bg_alpha, METH_VARARGS, PyDoc_STR("Set the background alpha parameters for the plane.")},

    {"fadeout", (PyCFunction)NcPlane_fadeout, METH_VARARGS, PyDoc_STR("Fade the ncplane out over the provided time, calling 'fader' at each iteration.")},
    {"fadein", (PyCFunction)NcPlane_fadein, METH_VARARGS, PyDoc_STR("Fade the ncplane in over the specified time. ")},
    {"fade_setup", (PyCFunction)NcPlane_fade_setup, METH_VARARGS, PyDoc_STR("Create NcFadeCtx.")},
    {"fadeout_iteration", (PyCFunction)NcPlane_fadeout_iteration, METH_VARARGS, PyDoc_STR("TODO")},
    {"fadein_iteration", (PyCFunction)NcPlane_fadein_iteration, METH_VARARGS, PyDoc_STR("TODO")},
    {"pulse", (PyCFunction)NcPlane_pulse, METH_VARARGS, PyDoc_STR("Pulse the plane in and out until the callback returns non-zero.")},

    {"cells_load_box", (void *)NcPlane_cells_load_box, METH_VARARGS | METH_KEYWORDS, PyDoc_STR("Load up six cells with the EGCs necessary to draw a box.")},
    {"cells_rounded_box", (void *)NcPlane_cells_rounded_box, METH_VARARGS | METH_KEYWORDS, PyDoc_STR("Load up six cells with the EGCs necessary to draw a round box.")},
    {"perimeter_rounded", (void *)NcPlane_perimeter_rounded, METH_VARARGS, PyDoc_STR("Draw a perimeter around plane.")},

    {"rounded_box_sized", (void *)NcPlane_rounded_box_sized, METH_VARARGS | METH_KEYWORDS, PyDoc_STR("Draw a round box around plane.")},
    {"cells_double_box", (void *)NcPlane_cells_double_box, METH_VARARGS | METH_KEYWORDS, PyDoc_STR("Draw a double box with cells.")},
    {"double_box", (void *)NcPlane_double_box, METH_VARARGS | METH_KEYWORDS, PyDoc_STR("Draw a double box.")},
    {"perimeter_double", (void *)NcPlane_perimeter_double, METH_VARARGS | METH_KEYWORDS, PyDoc_STR("Draw a double perimeter.")},
    {"double_box_sized", (void *)NcPlane_double_box_sized, METH_VARARGS | METH_KEYWORDS, PyDoc_STR("Draw a double box sized.")},

    {"ncvisual_from_plane", (void *)NcPlane_ncvisual_from_plane, METH_VARARGS | METH_KEYWORDS, PyDoc_STR("Promote an plane to an NcVisual.")},
    {"as_rgba", (void *)NcPlane_as_rgba, METH_VARARGS | METH_KEYWORDS, PyDoc_STR("Create an RGBA flat array from the selected region of the plane.")},
    {"reel_create", (void *)NcPlane_reel_create, METH_VARARGS | METH_KEYWORDS, PyDoc_STR("Take over the plane and use it to draw a reel.")},
    {"greyscale", (PyCFunction)NcPlane_greyscale, METH_NOARGS, PyDoc_STR("Convert the plane's content to greyscale.")},
    {"selector_create", (void *)NcPlane_selector_create, METH_VARARGS | METH_KEYWORDS, PyDoc_STR("Create NcSelector.")},
    {"multiselector_create", (void *)NcPlane_multiselector_create, METH_VARARGS | METH_KEYWORDS, PyDoc_STR("Create MultiSelector.")},
    {"tree_create", (void *)NcPlane_tree_create, METH_VARARGS | METH_KEYWORDS, PyDoc_STR("Create NcTree.")},
    {"menu_create", (void *)NcPlane_menu_create, METH_VARARGS | METH_KEYWORDS, PyDoc_STR("Create NcMenu.")},
    {"progbar_create", (void *)NcPlane_progbar_create, METH_VARARGS | METH_KEYWORDS, PyDoc_STR("Create NcProgbar.")},
    {"tabbed_create", (void *)NcPlane_tabbed_create, METH_VARARGS | METH_KEYWORDS, PyDoc_STR("Create NcTabbed.")},
    {"uplot_create", (void *)NcPlane_uplot_create, METH_VARARGS | METH_KEYWORDS, PyDoc_STR("Create NcUplot.")},
    {"dplot_create", (void *)NcPlane_dplot_create, METH_VARARGS | METH_KEYWORDS, PyDoc_STR("Create NcDplot.")},
    {"fdplane_create", (void *)NcPlane_fdplane_create, METH_VARARGS | METH_KEYWORDS, PyDoc_STR("Create NcFdPlane.")},

    {"subproc_createv", (void *)NcPlane_subproc_createv, METH_VARARGS | METH_KEYWORDS, PyDoc_STR("Create subprocess plane.")},
    {"subproc_createvp", (void *)NcPlane_subproc_createvp, METH_VARARGS | METH_KEYWORDS, PyDoc_STR("Create subprocess plane.")},
    {"subproc_createvpe", (void *)NcPlane_subproc_createvpe, METH_VARARGS | METH_KEYWORDS, PyDoc_STR("Create subprocess plane.")},

    {"qrcode", (void *)NcPlane_qrcode, METH_VARARGS, PyDoc_STR("Create QR code, return y and x size.")},

    {"reader_create", (void *)NcPlane_reader_create, METH_VARARGS | METH_KEYWORDS, PyDoc_STR("Create NcReader.")},

    {"pile_top", (PyCFunction)NcPlane_pile_top, METH_NOARGS, PyDoc_STR("Return the topmost plane of the pile.")},
    {"pile_bottom", (PyCFunction)NcPlane_pile_bottom, METH_NOARGS, PyDoc_STR("Return the bottommost plane of the pile.")},
    {"pile_render", (PyCFunction)NcPlane_pile_render, METH_NOARGS, PyDoc_STR("Renders the pile of which plane is a part.")},
    {"pile_rasterize", (PyCFunction)NcPlane_pile_rasterize, METH_NOARGS, PyDoc_STR("Make the physical screen match the last rendered frame from the pile.")},

    {"pile_render_to_buffer", (PyCFunction)NcPlane_pile_render_to_buffer, METH_NOARGS, "Perform the rendering and rasterization portion of notcurses_render() and write it to bytes object instead of terminal."},
    {"render_to_file", (PyCFunction)NcPlane_pile_render_to_file, METH_VARARGS, "Write the last rendered frame, in its entirety, to file descriptor. If render() has not yet been called, nothing will be written."},

    //  {"", (PyCFunction) NULL, METH_VARARGS, PyDoc_STR("")},
    {NULL, NULL, 0, NULL},
};

PyTypeObject NcPlane_Type = {
    PyVarObject_HEAD_INIT(NULL, 0)
        .tp_name = "notcurses.NcPlane",
    .tp_doc = "Notcurses Plane",
    .tp_basicsize = sizeof(NcPlaneObject),
    .tp_itemsize = 0,
    .tp_flags = Py_TPFLAGS_DEFAULT,
    .tp_new = NcPlane_new,
    .tp_methods = NcPlane_methods,
};<|MERGE_RESOLUTION|>--- conflicted
+++ resolved
@@ -112,13 +112,8 @@
 static PyObject *
 NcPlane_pixel_geom(NcPlaneObject *self, PyObject *Py_UNUSED(args))
 {
-<<<<<<< HEAD
-    int pxy = 0, pxx = 0, celldimy = 0, celldimx = 0, maxbmapy = 0, maxbmapx = 0;
+    unsigned pxy = 0, pxx = 0, celldimy = 0, celldimx = 0, maxbmapy = 0, maxbmapx = 0;
     ncplane_pixel_geom(self->ncplane_ptr, &pxy, &pxx, &celldimy, &celldimx, &maxbmapy, &maxbmapx);
-=======
-    unsigned pxy = 0, pxx = 0, celldimy = 0, celldimx = 0, maxbmapy = 0, maxbmapx = 0;
-    ncplane_pixelgeom(self->ncplane_ptr, &pxy, &pxx, &celldimy, &celldimx, &maxbmapy, &maxbmapx);
->>>>>>> 12e01fdf
 
     return Py_BuildValue("II II II", pxy, pxx, celldimy, celldimx, maxbmapy, maxbmapx);
 }
