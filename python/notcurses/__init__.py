# SPDX-License-Identifier: Apache-2.0

# Copyright 2020, 2021 igo95862

# Licensed under the Apache License, Version 2.0 (the "License");
# you may not use this file except in compliance with the License.
# You may obtain a copy of the License at

# http://www.apache.org/licenses/LICENSE-2.0

# Unless required by applicable law or agreed to in writing, software
# distributed under the License is distributed on an "AS IS" BASIS,
# WITHOUT WARRANTIES OR CONDITIONS OF ANY KIND, either express or implied.
# See the License for the specific language governing permissions and
# limitations under the License.

from .notcurses import (
    NcPlane, Notcurses, ncchannel_alpha, ncchannel_b, ncchannel_default_p,
    ncchannel_g, ncchannel_palindex, ncchannel_palindex_p, ncchannel_r,
    ncchannel_rgb8, ncchannel_rgb_initializer, ncchannel_set,
    ncchannel_set_alpha, ncchannel_set_default, ncchannel_set_palindex,
    ncchannel_set_rgb8, ncchannel_set_rgb8_clipped, ncchannels_bchannel,
    ncchannels_bg_alpha, ncchannels_bg_default_p, ncchannels_bg_palindex,
    ncchannels_bg_palindex_p, ncchannels_bg_rgb, ncchannels_bg_rgb8,
    ncchannels_combine, ncchannels_fchannel, ncchannels_fg_alpha,
    ncchannels_fg_default_p, ncchannels_fg_palindex,
    ncchannels_fg_palindex_p, ncchannels_fg_rgb, ncchannels_fg_rgb8,
    ncchannels_rgb_initializer, ncchannels_set_bchannel,
    ncchannels_set_bg_alpha, ncchannels_set_bg_default,
    ncchannels_set_bg_palindex, ncchannels_set_bg_rgb,
    ncchannels_set_bg_rgb8, ncchannels_set_bg_rgb8_clipped,
    ncchannels_set_fchannel, ncchannels_set_fg_alpha,
    ncchannels_set_fg_default, ncchannels_set_fg_palindex,
    ncchannels_set_fg_rgb, ncchannels_set_fg_rgb8,
    ncchannels_set_fg_rgb8_clipped, ncstrwidth, notcurses_version,
    notcurses_version_components,
)

__all__ = (
    'NcPlane', 'Notcurses',

    'ncchannel_alpha', 'ncchannel_b', 'ncchannel_default_p', 'ncchannel_g',
<<<<<<< HEAD
    'ncchannel_palindex', 'ncchannel_palindex_p', 'ncchannel_r', 'ncchannel_rgb8',
=======
    'ncchannel_palindex', 'ncchannel_palindex_p', 'ncchannel_r',
    'ncchannel_rgb8',
>>>>>>> bcf216a6
    'ncchannel_rgb_initializer', 'ncchannel_set', 'ncchannel_set_alpha',
    'ncchannel_set_default', 'ncchannel_set_palindex', 'ncchannel_set_rgb8',
    'ncchannel_set_rgb8_clipped', 'ncchannels_bchannel', 'ncchannels_bg_alpha',
    'ncchannels_bg_default_p', 'ncchannels_bg_palindex',
    'ncchannels_bg_palindex_p', 'ncchannels_bg_rgb', 'ncchannels_bg_rgb8',
    'ncchannels_combine', 'ncchannels_fchannel', 'ncchannels_fg_alpha',
    'ncchannels_fg_default_p', 'ncchannels_fg_palindex',
    'ncchannels_fg_palindex_p', 'ncchannels_fg_rgb', 'ncchannels_fg_rgb8',
    'ncchannels_rgb_initializer', 'ncchannels_set_bchannel',
    'ncchannels_set_bg_alpha', 'ncchannels_set_bg_default',
    'ncchannels_set_bg_palindex', 'ncchannels_set_bg_rgb',
    'ncchannels_set_bg_rgb8', 'ncchannels_set_bg_rgb8_clipped',
    'ncchannels_set_fchannel', 'ncchannels_set_fg_alpha',
    'ncchannels_set_fg_default', 'ncchannels_set_fg_palindex',
    'ncchannels_set_fg_rgb', 'ncchannels_set_fg_rgb8',
    'ncchannels_set_fg_rgb8_clipped',

    'ncstrwidth', 'notcurses_version', 'notcurses_version_components',
)<|MERGE_RESOLUTION|>--- conflicted
+++ resolved
@@ -1,6 +1,6 @@
 # SPDX-License-Identifier: Apache-2.0
 
-# Copyright 2020, 2021 igo95862
+# Copyright 2020 igo95862
 
 # Licensed under the Apache License, Version 2.0 (the "License");
 # you may not use this file except in compliance with the License.
@@ -40,12 +40,8 @@
     'NcPlane', 'Notcurses',
 
     'ncchannel_alpha', 'ncchannel_b', 'ncchannel_default_p', 'ncchannel_g',
-<<<<<<< HEAD
-    'ncchannel_palindex', 'ncchannel_palindex_p', 'ncchannel_r', 'ncchannel_rgb8',
-=======
     'ncchannel_palindex', 'ncchannel_palindex_p', 'ncchannel_r',
     'ncchannel_rgb8',
->>>>>>> bcf216a6
     'ncchannel_rgb_initializer', 'ncchannel_set', 'ncchannel_set_alpha',
     'ncchannel_set_default', 'ncchannel_set_palindex', 'ncchannel_set_rgb8',
     'ncchannel_set_rgb8_clipped', 'ncchannels_bchannel', 'ncchannels_bg_alpha',
