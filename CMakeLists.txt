cmake_minimum_required(VERSION 3.14)
project(notcurses VERSION 1.0.2
  DESCRIPTION "UI for modern terminal emulators"
  HOMEPAGE_URL "https://nick-black.com/dankwiki/index.php/notcurses"
  LANGUAGES C CXX)
set(CMAKE_CXX_EXTENSIONS OFF)
set(CMAKE_C_STANDARD 11)
set(CMAKE_C_VISIBILITY_PRESET hidden)
set(CMAKE_CXX_STANDARD 17)
set(CMAKE_CXX_VISIBILITY_PRESET hidden)

include(GNUInstallDirs)
set(NOTCURSES_SHARE ${CMAKE_INSTALL_PREFIX}/share/notcurses)

option(DISABLE_FFMPEG "Disable FFmpeg image/video support" OFF)

find_package(PkgConfig REQUIRED)
find_package(Threads REQUIRED)
pkg_check_modules(TERMINFO REQUIRED tinfo>=6.1)
if(NOT "${DISABLE_FFMPEG}")
pkg_check_modules(AVUTIL REQUIRED libavutil>=56.0)
pkg_check_modules(AVFORMAT REQUIRED libavformat>=57.0)
pkg_check_modules(SWSCALE REQUIRED libswscale>=5.0)
endif()
find_library(LIBRT rt)

# libnotcurses
add_library(notcurses SHARED src/lib/enmetric.c src/lib/fade.c src/lib/input.c src/lib/libav.c src/lib/notcurses.c src/lib/panelreel.c src/lib/render.c)
set_target_properties(notcurses PROPERTIES
  PUBLIC_HEADER "include/notcurses.h"
  VERSION ${PROJECT_VERSION}
  SOVERSION ${PROJECT_VERSION_MAJOR}
)
target_include_directories(notcurses
  PRIVATE
    include
    "${PROJECT_BINARY_DIR}/include"
    "${TERMINFO_INCLUDE_DIRS}"
)
target_link_libraries(notcurses
  PRIVATE
    "${TERMINFO_LIBRARIES}"
    "${LIBRT}"
)
target_link_directories(notcurses
  PRIVATE
    "${TERMINFO_LIBRARY_DIRS}"
)

if(NOT "${DISABLE_FFMPEG}")
target_include_directories(notcurses
  PRIVATE
    "${AVFORMAT_INCLUDE_DIRS}"
    "${SWSCALE_INCLUDE_DIRS}"
)
target_link_libraries(notcurses
  PRIVATE
    "${AVFORMAT_LIBRARIES}"
    "${SWSCALE_LIBRARIES}"
)
target_link_directories(notcurses
  PRIVATE
    "${AVFORMAT_LIBRARY_DIRS}"
    "${SWSCALE_LIBRARY_DIRS}"
)
endif()

target_compile_options(notcurses
  PRIVATE
    -Wall -Wextra -W -Wshadow
)
target_compile_definitions(notcurses
  PUBLIC
    _XOPEN_SOURCE # wcwidth(3) requires _XOPEN_SOURCE, and is in our headers
  PRIVATE
    FORTIFY_SOURCE=2 _GNU_SOURCE SOURCE_DEFAULT
)

# notcurses-demo
file(GLOB DEMOSRCS CONFIGURE_DEPENDS src/demo/*.c)
add_executable(notcurses-demo ${DEMOSRCS})
target_include_directories(notcurses-demo
  PRIVATE
    include
    "${PROJECT_BINARY_DIR}/include"
)
target_link_libraries(notcurses-demo
  PRIVATE
    notcurses
    Threads::Threads
)
target_compile_options(notcurses-demo
  PRIVATE
    -Wall -Wextra -W -Wshadow
)
target_compile_definitions(notcurses-demo
  PRIVATE
  FORTIFY_SOURCE=2 _GNU_SOURCE
)

# tiny proofs of concept, one binary per source file
file(GLOB POCSRCS CONFIGURE_DEPENDS src/poc/*.c src/poc/*.cpp)
foreach(f ${POCSRCS})
  get_filename_component(fe "${f}" NAME_WE)
  add_executable(${fe} ${f})
  target_include_directories(${fe}
    PRIVATE include "${TERMINFO_INCLUDE_DIRS}"
  )
  target_link_libraries(${fe}
    PRIVATE notcurses "${TERMINFO_LIBRARIES}"
  )
  target_link_directories(${fe}
    PRIVATE "${TERMINFO_LIBRARY_DIRS}"
  )
endforeach()

# Documentation
file(GLOB MANSOURCE1 CONFIGURE_DEPENDS doc/man/man1/*.md)
file(GLOB MANSOURCE3 CONFIGURE_DEPENDS doc/man/man3/*.md)
FIND_PROGRAM(PANDOC pandoc)
iF(NOT PANDOC)
  message(WARNING "pandoc not found, won't generate documentation")
else()
  foreach(m ${MANSOURCE3} ${MANSOURCE1})
  get_filename_component(me ${m} NAME_WLE)
  add_custom_command(
    OUTPUT ${CMAKE_CURRENT_BINARY_DIR}/${me}
    DEPENDS ${m}
    COMMAND ${PANDOC}
    ARGS --to man --standalone ${m} > ${CMAKE_CURRENT_BINARY_DIR}/${me}
    COMMENT "Building man page ${me}"
  )
  add_custom_target(${me}.man
    ALL
    DEPENDS ${CMAKE_CURRENT_BINARY_DIR}/${me}
  )
  set(MANPAGES3 ${MANPAGES3} ${CMAKE_CURRENT_BINARY_DIR}/${me})
<<<<<<< HEAD
  file(GLOB ANALHTML doc/analytics-header.html)
=======
  set(MANPAGES1 ${MANPAGES1} ${CMAKE_CURRENT_BINARY_DIR}/${me})
>>>>>>> 1b83c8b1
  add_custom_command(
    OUTPUT ${CMAKE_CURRENT_BINARY_DIR}/${me}.html
    DEPENDS ${m} ${ANALHTML}
    COMMAND ${PANDOC}
    ARGS -H ${ANALHTML} --to html --standalone ${m} > ${CMAKE_CURRENT_BINARY_DIR}/${me}.html
    COMMENT "Building HTML5 ${me}.html"
  )
  add_custom_target(${me}.html5
    ALL
    DEPENDS ${CMAKE_CURRENT_BINARY_DIR}/${me}.html
  )
  endforeach()
endif()

# notcurses-input
file(GLOB INPUTSRCS CONFIGURE_DEPENDS src/input/*.cpp)
add_executable(notcurses-input ${INPUTSRCS})
target_include_directories(notcurses-input
  PRIVATE
    include
    "${PROJECT_BINARY_DIR}/include"
)
target_link_libraries(notcurses-input
  PRIVATE
    notcurses
)
target_compile_options(notcurses-input
  PRIVATE
    -Wall -Wextra -W -Wshadow
)
target_compile_definitions(notcurses-input
  PRIVATE
    FORTIFY_SOURCE=2
)

# notcurses-planereel
file(GLOB PLANEREELSRCS CONFIGURE_DEPENDS src/planereel/*.cpp)
add_executable(notcurses-planereel ${PLANEREELSRCS})
target_include_directories(notcurses-planereel
  PRIVATE
    include
    "${PROJECT_BINARY_DIR}/include"
)
target_link_libraries(notcurses-planereel
  PRIVATE
    notcurses
)
target_compile_options(notcurses-planereel
  PRIVATE
    -Wall -Wextra -W -Wshadow
)
target_compile_definitions(notcurses-planereel
  PRIVATE
    FORTIFY_SOURCE=2
)

# notcurses-view
file(GLOB VIEWSRCS CONFIGURE_DEPENDS src/view/*.cpp)
if(NOT "${DISABLE_FFMPEG}")
add_executable(notcurses-view ${VIEWSRCS})
target_include_directories(notcurses-view
  PRIVATE
    include
    "${PROJECT_BINARY_DIR}/include"
    "${AVUTIL_INCLUDE_DIRS}"
)
target_link_directories(notcurses-view
  PRIVATE
    "${AVUTIL_LIBRARY_DIRS}"
)
target_link_libraries(notcurses-view
  PRIVATE
    notcurses
  PRIVATE
    "${AVUTIL_LIBRARIES}"
    "${AVFORMAT_LIBRARIES}"
    "${SWSCALE_LIBRARIES}"
)
target_compile_options(notcurses-view
  PRIVATE
    -Wall -Wextra -W -Wshadow
)
target_compile_definitions(notcurses-view
  PRIVATE
    FORTIFY_SOURCE=2
)
endif()

# Testing
file(GLOB TESTSRCS CONFIGURE_DEPENDS tests/*.cpp)
add_executable(notcurses-tester ${TESTSRCS})
target_include_directories(notcurses-tester
  PRIVATE
    include
    "${PROJECT_BINARY_DIR}/include"
    src/lib
)
target_link_libraries(notcurses-tester
  PRIVATE
    notcurses
)
target_compile_options(notcurses-tester
  PRIVATE
    -Wall -Wextra -W -Wshadow
)
target_compile_definitions(notcurses-tester
  PRIVATE
    FORTIFY_SOURCE=2
)

enable_testing()
add_test(
  NAME notcurses-tester
  COMMAND notcurses-tester -p ../data
)

# pkg-config support
configure_file(tools/notcurses.pc.in
  ${CMAKE_CURRENT_BINARY_DIR}/notcurses.pc
  @ONLY
)

include(CMakePackageConfigHelpers)
configure_file(tools/version.h.in include/version.h)

configure_package_config_file(tools/notcursesConfig.cmake.in
  ${CMAKE_CURRENT_BINARY_DIR}/notcursesConfig.cmake
  INSTALL_DESTINATION ${CMAKE_INSTALL_PREFIX}/lib/notcurses/cmake
)

write_basic_package_version_file(
  ${CMAKE_CURRENT_BINARY_DIR}/notcursesConfigVersion.cmake
  COMPATIBILITY SameMajorVersion
)

# Python bindings
find_package(Python3 COMPONENTS Development REQUIRED)
# FIXME

# Installation
install(FILES
  ${CMAKE_CURRENT_BINARY_DIR}/notcursesConfig.cmake
  ${CMAKE_CURRENT_BINARY_DIR}/notcursesConfigVersion.cmake
  DESTINATION ${CMAKE_INSTALL_LIBDIR}/cmake/notcurses
)

install(FILES
  ${CMAKE_CURRENT_BINARY_DIR}/notcurses.pc
  DESTINATION ${CMAKE_INSTALL_LIBDIR}/pkgconfig
)

file(GLOB TESTDATA CONFIGURE_DEPENDS data/*)
install(FILES
  ${TESTDATA}
    DESTINATION ${NOTCURSES_SHARE}
)

file(GLOB MANPAGES1 CONFIGURE_DEPENDS doc/man/man1/*.1)
install(FILES
  ${MANPAGES1}
    DESTINATION ${CMAKE_INSTALL_PREFIX}/share/man/man1
)
install(FILES
  ${MANPAGES3}
    DESTINATION ${CMAKE_INSTALL_PREFIX}/share/man/man3
)

install(TARGETS notcurses-demo DESTINATION bin)
if(NOT "${DISABLE_FFMPEG}")
install(TARGETS notcurses-view DESTINATION bin)
endif()
install(TARGETS notcurses-input DESTINATION bin)
install(TARGETS notcurses-planereel DESTINATION bin)
install(TARGETS notcurses
  LIBRARY
    DESTINATION ${CMAKE_INSTALL_LIBDIR}
    COMPONENT Libraries
    NAMELINK_COMPONENT Development
  PUBLIC_HEADER
    DESTINATION ${CMAKE_INSTALL_INCLUDEDIR}
    COMPONENT Development
)<|MERGE_RESOLUTION|>--- conflicted
+++ resolved
@@ -134,12 +134,9 @@
     ALL
     DEPENDS ${CMAKE_CURRENT_BINARY_DIR}/${me}
   )
+  file(GLOB ANALHTML doc/analytics-header.html)
   set(MANPAGES3 ${MANPAGES3} ${CMAKE_CURRENT_BINARY_DIR}/${me})
-<<<<<<< HEAD
-  file(GLOB ANALHTML doc/analytics-header.html)
-=======
   set(MANPAGES1 ${MANPAGES1} ${CMAKE_CURRENT_BINARY_DIR}/${me})
->>>>>>> 1b83c8b1
   add_custom_command(
     OUTPUT ${CMAKE_CURRENT_BINARY_DIR}/${me}.html
     DEPENDS ${m} ${ANALHTML}
