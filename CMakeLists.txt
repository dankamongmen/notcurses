--- conflicted
+++ resolved
@@ -585,13 +585,6 @@
     -fPIE
 )
 
-<<<<<<< HEAD
-file(GLOB NOTCURSES_HEADERS
-  CONFIGURE_DEPENDS
-  LIST_DIRECTORIES false
-  ${PROJECT_SOURCE_DIR}/include/notcurses/*.h
-  ${CMAKE_CURRENT_BINARY_DIR}/include/version.h)
-=======
 target_compile_options(notcurses++-static
   PRIVATE
   ${NCPP_COMPILE_OPTIONS}
@@ -607,7 +600,6 @@
   PUBLIC
     ${NCPP_COMPILE_DEFINITIONS_PUBLIC}
 )
->>>>>>> ded11959
 
 file(GLOB NCPP_HEADERS
   CONFIGURE_DEPENDS
@@ -618,13 +610,9 @@
   CONFIGURE_DEPENDS
   LIST_DIRECTORIES false
   ${PROJECT_SOURCE_DIR}/include/ncpp/internal/*.hh)
-<<<<<<< HEAD
-=======
 
 install(FILES ${NCPP_HEADERS} DESTINATION ${CMAKE_INSTALL_INCLUDEDIR}/ncpp)
 install(FILES ${NCPP_INTERNAL_HEADERS} DESTINATION ${CMAKE_INSTALL_INCLUDEDIR}/ncpp/internal)
-endif()
->>>>>>> ded11959
 
 export(PACKAGE notcurses)
 
