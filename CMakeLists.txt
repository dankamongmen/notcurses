--- conflicted
+++ resolved
@@ -883,11 +883,7 @@
 )
 # provide an ASCII file
 add_test(
-<<<<<<< HEAD
-  NAME input-self
-=======
   NAME input-text
->>>>>>> 7f0f84fc
   COMMAND sh -c "./notcurses-input < ${CMAKE_CURRENT_LIST_FILE}"
 )
 add_custom_target(check COMMAND ${CMAKE_CTEST_COMMAND} DEPENDS notcurses-input)
