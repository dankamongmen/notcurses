#include "main.h"
#include "internal.h"

TEST_CASE("TextLayout") {
  auto nc_ = testing_notcurses();
  if(!nc_){
    return;
  }
  ncplane* ncp_ = notcurses_stdplane(nc_);
  REQUIRE(ncp_);

  const char str[] = "this is going to be broken up";

  SUBCASE("LayoutLeft") {
    auto sp = ncplane_new(nc_, 2, 20, 0, 0, nullptr);
    REQUIRE(sp);
    size_t bytes;
    CHECK(0 < ncplane_puttext(sp, 0, NCALIGN_LEFT, str, &bytes));
    CHECK(0 == notcurses_render(nc_));
    CHECK(bytes == strlen(str));
    char* line = ncplane_contents(sp, 0, 0, 2, 20);
    REQUIRE(line);
    CHECK(0 == strcmp(line, "this is going to be broken up"));
    free(line);
    ncplane_destroy(sp);
  }

  SUBCASE("LayoutRight") {
    auto sp = ncplane_new(nc_, 2, 20, 0, 0, nullptr);
    REQUIRE(sp);
    size_t bytes;
    CHECK(0 < ncplane_puttext(sp, 0, NCALIGN_RIGHT, str, &bytes));
    CHECK(0 == notcurses_render(nc_));
    CHECK(bytes == strlen(str));
    char* line = ncplane_contents(sp, 0, 0, 2, 20);
    REQUIRE(line);
    CHECK(0 == strcmp(line, "this is going to be broken up"));
    free(line);
    ncplane_destroy(sp);
  }

  SUBCASE("LayoutCenter") {
    auto sp = ncplane_new(nc_, 2, 20, 0, 0, nullptr);
    REQUIRE(sp);
    size_t bytes;
    CHECK(0 < ncplane_puttext(sp, 0, NCALIGN_CENTER, str, &bytes));
    CHECK(0 == notcurses_render(nc_));
    CHECK(bytes == strlen(str));
    char* line = ncplane_contents(sp, 0, 0, 2, 20);
    REQUIRE(line);
    CHECK(0 == strcmp(line, "this is going to be broken up"));
    free(line);
    ncplane_destroy(sp);
  }

  // lay out text where a word ends on the boundary
  SUBCASE("LayoutOnBoundary") {
    auto sp = ncplane_new(nc_, 2, 10, 0, 0, nullptr);
    REQUIRE(sp);
    size_t bytes;
    const char boundstr[] = "my nuclear arms";
    CHECK(0 < ncplane_puttext(sp, 0, NCALIGN_CENTER, boundstr, &bytes));
    CHECK(0 == notcurses_render(nc_));
    CHECK(bytes == strlen(boundstr));
    char* line = ncplane_contents(sp, 0, 0, -1, -1);
    REQUIRE(line);
    CHECK(0 == strcmp(line, "my nucleararms"));
    free(line);
    ncplane_destroy(sp);
  }

  // lay out text where a word crosses the boundary
  SUBCASE("LayoutCrossBoundary") {
    auto sp = ncplane_new(nc_, 3, 10, 0, 0, nullptr);
    REQUIRE(sp);
    size_t bytes;
    const char boundstr[] = "my grasping arms";
    CHECK(0 < ncplane_puttext(sp, 0, NCALIGN_CENTER, boundstr, &bytes));
    CHECK(0 == notcurses_render(nc_));
    CHECK(bytes == strlen(boundstr));
    char* line = ncplane_contents(sp, 0, 0, -1, -1);
    REQUIRE(line);
    CHECK(0 == strcmp(line, "mygraspingarms"));
    free(line);
    ncplane_destroy(sp);
  }

  // lay out text where a wide word crosses the boundary
  SUBCASE("LayoutCrossBoundaryWide") {
    if(enforce_utf8()){
      auto sp = ncplane_new(nc_, 2, 6, 0, 0, nullptr);
      REQUIRE(sp);
      size_t bytes;
      const char boundstr[] = "a 血的神";
      CHECK(0 < ncplane_puttext(sp, 0, NCALIGN_CENTER, boundstr, &bytes));
      CHECK(0 == notcurses_render(nc_));
      CHECK(bytes == strlen(boundstr));
      char* line = ncplane_contents(sp, 0, 0, -1, -1);
      REQUIRE(line);
      CHECK(0 == strcmp(line, "a血的神"));
      free(line);
      ncplane_destroy(sp);
    }
  }

  // a long word (one requiring a split no matter what) ought not force the
  // next line, but instead be printed where it starts
  SUBCASE("LayoutTransPlanar") {
    auto sp = ncplane_new(nc_, 3, 10, 0, 0, nullptr);
    REQUIRE(sp);
    size_t bytes;
    const char boundstr[] = "my thermonuclear arms";
    CHECK(0 < ncplane_puttext(sp, 0, NCALIGN_CENTER, boundstr, &bytes));
    CHECK(0 == notcurses_render(nc_));
    CHECK(bytes == strlen(boundstr));
    char* line = ncplane_contents(sp, 0, 0, -1, -1);
    REQUIRE(line);
    CHECK(0 == strcmp(line, "my thermonucleararms"));
    free(line);
    ncplane_destroy(sp);
  }

  // a long word (one requiring a split no matter what) ought not force the
  // next line, but instead be printed where it starts
  SUBCASE("LayoutTransPlanarWide") {
    if(enforce_utf8()){
      auto sp = ncplane_new(nc_, 2, 8, 0, 0, nullptr);
      REQUIRE(sp);
      size_t bytes;
      const char boundstr[] = "1 我能吞下玻璃";
      CHECK(0 < ncplane_puttext(sp, 0, NCALIGN_CENTER, boundstr, &bytes));
      CHECK(0 == notcurses_render(nc_));
      CHECK(bytes == strlen(boundstr));
      char* line = ncplane_contents(sp, 0, 0, -1, -1);
      REQUIRE(line);
      CHECK(0 == strcmp(line, "1 我能吞下玻璃"));
      free(line);
      ncplane_destroy(sp);
    }
  }

  SUBCASE("LayoutLeadingSpaces") {
    auto sp = ncplane_new(nc_, 3, 10, 0, 0, nullptr);
    REQUIRE(sp);
    size_t bytes;
    const char boundstr[] = "  \t\n my thermonuclear arms";
    CHECK(0 < ncplane_puttext(sp, 0, NCALIGN_CENTER, boundstr, &bytes));
    CHECK(0 == notcurses_render(nc_));
    CHECK(bytes == strlen(boundstr));
    char* line = ncplane_contents(sp, 0, 0, -1, -1);
    REQUIRE(line);
    CHECK(0 == strcmp(line, "my thermonucleararms"));
    free(line);
    ncplane_destroy(sp);
  }

  // create a plane of a single row, and fill it exactly with one word
  SUBCASE("LayoutFills1DPlane") {
    auto sp = ncplane_new(nc_, 1, 14, 0, 0, nullptr);
    REQUIRE(sp);
    size_t bytes;
    const char boundstr[] = "quarkgluonfart";
    CHECK(0 < ncplane_puttext(sp, 0, NCALIGN_LEFT, boundstr, &bytes));
    CHECK(0 == notcurses_render(nc_));
    CHECK(bytes == strlen(boundstr));
    char* line = ncplane_contents(sp, 0, 0, -1, -1);
    REQUIRE(line);
    CHECK(0 == strcmp(line, "quarkgluonfart"));
    free(line);
    ncplane_destroy(sp);
  }

  // create a plane of a single row, and fill it exactly with words
  SUBCASE("LayoutFills1DPlaneWords") {
    auto sp = ncplane_new(nc_, 1, 16, 0, 0, nullptr);
    REQUIRE(sp);
    size_t bytes;
    const char boundstr[] = "quark gluon fart";
    CHECK(0 < ncplane_puttext(sp, 0, NCALIGN_LEFT, boundstr, &bytes));
    CHECK(0 == notcurses_render(nc_));
    CHECK(bytes == strlen(boundstr));
    char* line = ncplane_contents(sp, 0, 0, -1, -1);
    REQUIRE(line);
    CHECK(0 == strcmp(line, "quark gluon fart"));
    free(line);
    ncplane_destroy(sp);
  }

  // create a plane of two rows, and exactly fill the first line
  SUBCASE("LayoutFillsSingleLine") {
    auto sp = ncplane_new(nc_, 2, 13, 0, 0, nullptr);
    REQUIRE(sp);
    size_t bytes;
    const char boundstr[] = "quantum balls";
    CHECK(0 < ncplane_puttext(sp, 0, NCALIGN_LEFT, boundstr, &bytes));
    CHECK(0 == notcurses_render(nc_));
    CHECK(bytes == strlen(boundstr));
    char* line = ncplane_contents(sp, 0, 0, -1, -1);
    REQUIRE(line);
    CHECK(0 == strcmp(line, "quantum balls"));
    free(line);
    ncplane_destroy(sp);
  }

  // create a plane of two rows, and exactly fill both
  SUBCASE("LayoutFillsPlane") {
    auto sp = ncplane_new(nc_, 2, 13, 0, 0, nullptr);
    REQUIRE(sp);
    size_t bytes;
    const char boundstr[] = "quantum balls scratchy no?!";
    CHECK(0 < ncplane_puttext(sp, 0, NCALIGN_LEFT, boundstr, &bytes));
    CHECK(0 == notcurses_render(nc_));
    CHECK(bytes == strlen(boundstr));
    char* line = ncplane_contents(sp, 0, 0, -1, -1);
    REQUIRE(line);
    CHECK(0 == strcmp(line, "quantum ballsscratchy no?!"));
    free(line);
    ncplane_destroy(sp);
  }

  // create a plane of two rows, and exactly fill both, with no spaces
  SUBCASE("LayoutFillsPlaneNoSpaces") {
    auto sp = ncplane_new(nc_, 2, 6, 0, 0, nullptr);
    REQUIRE(sp);
    size_t bytes;
    const char boundstr[] = "0123456789AB";
    CHECK(0 < ncplane_puttext(sp, 0, NCALIGN_LEFT, boundstr, &bytes));
    CHECK(0 == notcurses_render(nc_));
    CHECK(bytes == strlen(boundstr));
    char* line = ncplane_contents(sp, 0, 0, -1, -1);
    REQUIRE(line);
    CHECK(0 == strcmp(line, "0123456789AB"));
    free(line);
    ncplane_destroy(sp);
  }

  // create a plane of two rows, and exactly fill both with wide chars
  SUBCASE("LayoutFillsPlaneWide") {
    if(enforce_utf8()){
      auto sp = ncplane_new(nc_, 2, 6, 0, 0, nullptr);
      REQUIRE(sp);
      size_t bytes;
      const char boundstr[] = "我能吞 下玻璃";
      CHECK(0 < ncplane_puttext(sp, 0, NCALIGN_LEFT, boundstr, &bytes));
      CHECK(0 == notcurses_render(nc_));
      CHECK(bytes == strlen(boundstr));
      char* line = ncplane_contents(sp, 0, 0, -1, -1);
      REQUIRE(line);
      CHECK(0 == strcmp(line, "我能吞下玻璃"));
      free(line);
      ncplane_destroy(sp);
    }
  }

  SUBCASE("LayoutLongNoScroll") {
    auto sp = ncplane_new(nc_, 2, 13, 0, 0, nullptr);
    REQUIRE(sp);
    size_t bytes;
    const char boundstr[] = "quantum balls scratchy no?! truly! arrrrp";
    int res = ncplane_puttext(sp, 0, NCALIGN_LEFT, boundstr, &bytes);
    CHECK(0 > res);
    CHECK(0 == notcurses_render(nc_));
    CHECK(bytes < strlen(boundstr));
    char* line = ncplane_contents(sp, 0, 0, -1, -1);
    REQUIRE(line);
    CHECK(0 == strcmp(line, "quantum ballsscratchy no?!"));
    free(line);
    ncplane_destroy(sp);
  }

  SUBCASE("LayoutLongScroll") {
    auto sp = ncplane_new(nc_, 2, 13, 0, 0, nullptr);
    REQUIRE(sp);
    ncplane_set_scrolling(sp, true);
    size_t bytes;
    const char boundstr[] = "quantum balls scratchy?! true! arrrrp";
    CHECK(0 < ncplane_puttext(sp, 0, NCALIGN_LEFT, boundstr, &bytes));
    CHECK(0 == notcurses_render(nc_));
    CHECK(bytes == strlen(boundstr));
    char* line = ncplane_contents(sp, 0, 0, -1, -1);
    REQUIRE(line);
    CHECK(0 == strcmp(line, "scratchy?!true! arrrrp"));
    free(line);
    ncplane_destroy(sp);
  }

<<<<<<< HEAD
=======
  SUBCASE("LayoutLongLines") {
    // straight from the zoo demo, which didn't work at first
    const int READER_COLS = 71; // equal to longest line
    const int READER_ROWS = 4;
    const char text[] =
      "Lorem ipsum dolor sit amet, consectetur adipiscing elit. Proin ornare "
      "neque ac ipsum viverra, vestibulum hendrerit leo consequat. Integer "
      "velit, pharetra sed nisl quis, porttitor ornare purus. Cras ac "
      "sollicitudin dolor, eget elementum dolor. Quisque lobortis sagittis.";
    auto sp = ncplane_new(nc_, READER_ROWS, READER_COLS, 0, 0, nullptr);
    REQUIRE(sp);
    size_t bytes;
    ncplane_home(sp);
    CHECK(0 < ncplane_puttext(sp, 0, NCALIGN_LEFT, text, &bytes));
    CHECK(bytes == strlen(text));
    CHECK(0 == notcurses_render(nc_));
    char* line = ncplane_contents(sp, 0, 0, -1, -1);
    REQUIRE(line);
    // FIXME check line
    free(line);
    ncplane_destroy(sp);
  }

>>>>>>> 63db0704
  SUBCASE("LayoutZooText") {
    // straight from the zoo demo, which didn't work at first
    const int READER_COLS = 64;
    const int READER_ROWS = 8;
    const char text[] =
      "Notcurses provides several widgets to quickly build vivid TUIs.\n\n"
      "This NCReader widget facilitates free-form text entry complete with readline-style bindings. "
      "NCSelector allows a single option to be selected from a list. "
      "NCMultiselector allows 0..n options to be selected from a list of n items. "
      "NCFdplane streams a file descriptor, while NCSubproc spawns a subprocess and streams its output. "
      "A variety of plots are supported, and menus can be placed along the top and/or bottom of any plane.\n\n"
      "Widgets can be controlled with the keyboard and/or mouse. They are implemented atop ncplanes, and these planes can be manipulated like all others.";
    auto sp = ncplane_new(nc_, READER_ROWS, READER_COLS, 0, 0, nullptr);
    REQUIRE(sp);
    ncplane_set_scrolling(sp, true);
    size_t bytes;
    ncplane_home(sp);
    CHECK(0 < ncplane_puttext(sp, 0, NCALIGN_LEFT, text, &bytes));
    CHECK(bytes == strlen(text));
    CHECK(0 == notcurses_render(nc_));
<<<<<<< HEAD
sleep(5);
    char* line = ncplane_contents(sp, 0, 0, -1, -1);
    REQUIRE(line);
fprintf(stderr, "RESULT: %s\n", line);
=======
    char* line = ncplane_contents(sp, 0, 0, -1, -1);
    REQUIRE(line);
    // FIXME check line
>>>>>>> 63db0704
    free(line);
    ncplane_destroy(sp);
  }

  SUBCASE("LayoutZooTextNoScroll") {
    // straight from the zoo demo, which didn't work at first
    const int READER_COLS = 64;
    const int READER_ROWS = 15;
    const char text[] =
      "Notcurses provides several widgets to quickly build vivid TUIs.\n\n"
      "This NCReader widget facilitates free-form text entry complete with readline-style bindings. "
      "NCSelector allows a single option to be selected from a list. "
      "NCMultiselector allows 0..n options to be selected from a list of n items. "
      "NCFdplane streams a file descriptor, while NCSubproc spawns a subprocess and streams its output. "
      "A variety of plots are supported, and menus can be placed along the top and/or bottom of any plane.\n\n"
      "Widgets can be controlled with the keyboard and/or mouse. They are implemented atop ncplanes, and these planes can be manipulated like all others.";
    auto sp = ncplane_new(nc_, READER_ROWS, READER_COLS, 0, 0, nullptr);
    REQUIRE(sp);
    ncplane_set_scrolling(sp, true);
    size_t bytes;
    ncplane_home(sp);
    CHECK(0 < ncplane_puttext(sp, 0, NCALIGN_LEFT, text, &bytes));
    CHECK(bytes == strlen(text));
    CHECK(0 == notcurses_render(nc_));
<<<<<<< HEAD
sleep(5);
    char* line = ncplane_contents(sp, 0, 0, -1, -1);
    REQUIRE(line);
fprintf(stderr, "RESULT: %s\n", line);
=======
    char* line = ncplane_contents(sp, 0, 0, -1, -1);
    REQUIRE(line);
    // FIXME check line
>>>>>>> 63db0704
    free(line);
    ncplane_destroy(sp);
  }

  CHECK(0 == notcurses_stop(nc_));

}<|MERGE_RESOLUTION|>--- conflicted
+++ resolved
@@ -284,8 +284,6 @@
     ncplane_destroy(sp);
   }
 
-<<<<<<< HEAD
-=======
   SUBCASE("LayoutLongLines") {
     // straight from the zoo demo, which didn't work at first
     const int READER_COLS = 71; // equal to longest line
@@ -309,7 +307,6 @@
     ncplane_destroy(sp);
   }
 
->>>>>>> 63db0704
   SUBCASE("LayoutZooText") {
     // straight from the zoo demo, which didn't work at first
     const int READER_COLS = 64;
@@ -330,16 +327,9 @@
     CHECK(0 < ncplane_puttext(sp, 0, NCALIGN_LEFT, text, &bytes));
     CHECK(bytes == strlen(text));
     CHECK(0 == notcurses_render(nc_));
-<<<<<<< HEAD
-sleep(5);
-    char* line = ncplane_contents(sp, 0, 0, -1, -1);
-    REQUIRE(line);
-fprintf(stderr, "RESULT: %s\n", line);
-=======
     char* line = ncplane_contents(sp, 0, 0, -1, -1);
     REQUIRE(line);
     // FIXME check line
->>>>>>> 63db0704
     free(line);
     ncplane_destroy(sp);
   }
@@ -364,16 +354,9 @@
     CHECK(0 < ncplane_puttext(sp, 0, NCALIGN_LEFT, text, &bytes));
     CHECK(bytes == strlen(text));
     CHECK(0 == notcurses_render(nc_));
-<<<<<<< HEAD
-sleep(5);
-    char* line = ncplane_contents(sp, 0, 0, -1, -1);
-    REQUIRE(line);
-fprintf(stderr, "RESULT: %s\n", line);
-=======
     char* line = ncplane_contents(sp, 0, 0, -1, -1);
     REQUIRE(line);
     // FIXME check line
->>>>>>> 63db0704
     free(line);
     ncplane_destroy(sp);
   }
