--- conflicted
+++ resolved
@@ -207,18 +207,11 @@
 // successful call to notcurses_render().
 int notcurses_render(struct notcurses* nc);
 
-<<<<<<< HEAD
-// Retrieve the cell at the specified location on the specified plane, returning
-// it in 'c'. This copy is safe to use until the ncplane is destroyed/erased.
-// Returns the length of the EGC in bytes.
-char* notcurses_at_yx(struct notcurses* nc, int y, int x, cell* c);
-=======
 // Retrieve the contents of the specified cell as last rendered. The EGC is
 // returned, or NULL on error. This EGC must be free()d by the caller. The cell
 // 'c' is not bound to a plane, and thus its gcluster value must not be used--
 // use the return value only.
 char* notcurses_at_yx(struct notcurses* nc, int yoff, int xoff, cell* c);
->>>>>>> 48177b84
 ```
 
 One `ncplane` is guaranteed to exist: the "standard plane". The user cannot
