% notcurses-demo(1)
% nick black <nickblack@linux.com>
% v1.2.3

# NAME

notcurses-demo - Show off some notcurses features

# SYNOPSIS

**notcurses-demo** [**-h|--help**] [**-p path**] [**-d delaymult**]
<<<<<<< HEAD
 [**-l loglevel**] [**-f renderfile**] [**-J jsonfile**] [**-ikVc**] demospec
=======
 [**-l loglevel**] [**-f renderfile**] [**-J jsonfile**] [**-m margins**]
 [**-ikVc**] demospec
>>>>>>> bdd7f942

# DESCRIPTION

**notcurses-demo** demonstrates the capabilities of the notcurses library. It
can be run in any terminal emulator or console with a correct terminfo(5)
database, but is at is best in a 24bpp TrueColor RGB environment. If
**notcurses-demo** seems to generate garbage, something is likely configured in
a way that is going to prevent notcurses from working.

The demonstrations include (see NOTES below):

* (i)ntro—a setting of tone
* (b)oxes—pulsating boxes with a transparent center
* (c)hunli—the strongest woman in the world
* (e)agle—they took some time off my life, back in the day
* (f)allin'—the screen falls apart under heavy blows
* (g)rid—a gradient of color lain atop a great grid
* (h)ighcon—high contrast text atop various colors
* (j)ungle—low-bandwidth color cycling reveals ancient ruins
* (l)uigi—a dashing Apennine plumber in a world of fire
* (n)ormal—a normal map of a friend, with lambert shading
* (r)eel—demonstration of the ncreel high-level widget
* (s)liders—a missing-piece puzzle made up of colorful blocks
* (t)rans—an exploration of various transparencies
* (u)niblocks—a series of blocks detailing Unicode pages
* (v)iew—images and a video are rendered as text
* (w)hiteout—a great Nothing slowly robs the world of color
* (x)ray—stimulate a logo with energy
* (o)utro—a message of hope from the library's author

At any time, press 'q' to quit. The demo is best run in at least an 80x45 terminal.

# OPTIONS

**-p path**: Look in the specified **path** for data files.

**-d delaymult**: Apply a non-negative rational multiplier to the standard delay of 1s.

**-l loglevel**: Log everything (high log level) or nothing (log level 0) to stderr.

**-f renderfile**: Render each frame to **renderfile** in addition to the screen.

**-J jsonfile**: Emit JSON summary of run to **jsonfile**.

<<<<<<< HEAD
=======
**-m margins**: Define rendering margins (see below).

>>>>>>> bdd7f942
**-k**: Inhibit use of the alternate screen. Necessary if you want the output left on your terminal after the program exits.

**-c**: Do not attempt to seed the PRNG. This is useful when benchmarking.

**-i**: Continue after a failing demo.

**-h**: Print a usage message, and exit with success.

**-V**: Print the program name and version, and exit with success.

demospec: Select which demos to run, and what order to run them in. The default is **ixethbcgrwuvlfsjo**. See above for a list of demos.

Default margins are all 0, and thus the full screen will be rendered. Using
**-m**, margins can be supplied. Provide a single number to set all four margins
to the same value, or four comma-delimited values for the top, right, bottom,
and left margins respectively. Negative margins are illegal.

# NOTES

Proper display requires:

* A terminal advertising the **rgb** terminfo(5) capability, or that the environment variable **COLORTERM** is defined to **24bit** (and that the terminal honors this variable),
* A monospaced font, and
* Good Unicode support in your libc, font, and terminal emulator.

The Debian version of notcurses leaves out certain multimedia considered
non-free under the Debian Free Software Guidelines. As a result, the
**chunli**, **eagle**, **jungle**, **luigi**, and **view** demos
are unavailable through the Debian package.

If notcurses is built without FFmpeg, the **chunli**, **eagle**,
**outro**, **view**, and **xray** demos will be unavailable.

If **notcurses-demo** is run in a terminal lacking the **can_change** terminfo
capability, **jungle** will be skipped.

The following keypresses are recognized (and are also available from the menu):

* **Ctrl-U**: Toggle the help screen.
* **H**: Toggle the HUD. The HUD shows the most recent and current demos'
         runtime and number of rendered frames. It can be grabbed and moved
         with the mouse.
* **Ctrl-R**: Restart the demo.
* **q**: Quit.

# BUGS

# COPYRIGHT

* All code and design copyright Nick Black <dankamongmen@gmail.com>.
* Images from Street Fighter II and Mega Man 2 copyright Capcom of America.
* Images from Super Mario Bros. copyright Nintendo of America.
* Images from Ninja Gaiden copyright Koei Tecmo America.
* Images from Final Fantasy copyright Square Enix Co Ltd.
* "Jungle with Rain" and "Ruins with Rain" copyright Mark Ferrari/Living Worlds.

# SEE ALSO

**notcurses(3)**,
**ncurses(3NCURSES)**,
**terminfo(5)**<|MERGE_RESOLUTION|>--- conflicted
+++ resolved
@@ -9,12 +9,8 @@
 # SYNOPSIS
 
 **notcurses-demo** [**-h|--help**] [**-p path**] [**-d delaymult**]
-<<<<<<< HEAD
- [**-l loglevel**] [**-f renderfile**] [**-J jsonfile**] [**-ikVc**] demospec
-=======
  [**-l loglevel**] [**-f renderfile**] [**-J jsonfile**] [**-m margins**]
  [**-ikVc**] demospec
->>>>>>> bdd7f942
 
 # DESCRIPTION
 
@@ -59,11 +55,8 @@
 
 **-J jsonfile**: Emit JSON summary of run to **jsonfile**.
 
-<<<<<<< HEAD
-=======
 **-m margins**: Define rendering margins (see below).
 
->>>>>>> bdd7f942
 **-k**: Inhibit use of the alternate screen. Necessary if you want the output left on your terminal after the program exits.
 
 **-c**: Do not attempt to seed the PRNG. This is useful when benchmarking.
