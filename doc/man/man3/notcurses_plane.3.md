--- conflicted
+++ resolved
@@ -279,26 +279,18 @@
 work with a single ncplane. A reading function is any which accepts a **const
 struct ncplane**.
 
-<<<<<<< HEAD
+A plane can be moved relative to its parent plane's origin with
+**ncplane_move_yx**. If the plane has no parent, the move is relative to
+the rendering area. A plane can be moved off-screen entirely, in which case
+it will not be visible following rasterization; it can also be partially
+off-screen.
+
 A plane has a virtual cursor; Set its new position with **ncplane_cursor_move_yx**.
 Specifying -1 as one or both coordinates will hold that axis constant. You may
 move a cursor relatively to its current position with **ncplane_cursor_move_rel**.
 Unless coordinates are specified for a call, action takes place at the plane's
 virtual cursor, which automatically moves along with output. The current virtual
 cursor location can be acquired with **ncplane_cursor_yx**.
-=======
-A plane can be moved relative to its parent plane's origin with
-**ncplane_move_yx**. If the plane has no parent, the move is relative to
-the rendering area. A plane can be moved off-screen entirely, in which case
-it will not be visible following rasterization; it can also be partially
-off-screen.
-
-A plane has a virtual cursor; move it with **ncplane_cursor_move_yx**.
-Specifying -1 as either coordinate will hold that axis constant. Unless
-coordinates are specified for a call, action takes place at the plane's
-virtual cursor, which automatically moves along with output. The current
-virtual cursor location can be acquired with **ncplane_cursor_yx**.
->>>>>>> bfd069a7
 
 **ncplane_yx** returns the coordinates of the specified plane's origin, relative
 to the plane to which it is bound. Either or both of ***y*** and ***x*** may
