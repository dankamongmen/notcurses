--- conflicted
+++ resolved
@@ -16,11 +16,7 @@
 | -------- | ------ | ----- |
 | Linux console | `TERM=linux` | 8 (512 glyph fonts) or 16 (256 glyph fonts) colors max. |
 | FBterm | | |
-<<<<<<< HEAD
-| kmscon | | |
-=======
 | kmscon | `TERM=xterm-256color` | No RGB color AFAICT, nor any distinct terminfo entry. |
->>>>>>> c4fd017f
 | XTerm | `TERM=xterm-256color` `COLORTERM=24bit` | Must configure with `--enable-direct-color`. `TERM=xterm-direct` seems to have the undesirable effect of mapping low RGB values to a palette; I don't yet understand this well. The problem is not seen with the specified configuration. |
 | XFCE4 Terminal | `TERM=xfce` `COLORTERM=24bit` | No `xfce-direct` variant exists |
 | Gnome Terminal | `TERM=gnome` `COLORTERM=24bit` | |
@@ -29,9 +25,5 @@
 | Kitty | `TERM=kitty-direct` | |
 | Sakura | `TERM=vte-256color` `COLORTERM=24bit` | |
 | st | `TERM=st-256color` `COLORTERM=24bit` | |
-<<<<<<< HEAD
-| GNU Screen | `screen-256colors` | Must be compiled with `--enable-256color`. |
-=======
 | GNU Screen | `TERM=screen-256colors` | Must be compiled with `--enable-256color`. |
->>>>>>> c4fd017f
 | tmux | | |